/*
 * Copyright 2013 Canonical Ltd.
 *
 * This program is free software: you can redistribute it and/or modify it
 * under the terms of the GNU General Public License version 3, as published
 * by the Free Software Foundation.
 *
 * This program is distributed in the hope that it will be useful, but
 * WITHOUT ANY WARRANTY; without even the implied warranties of
 * MERCHANTABILITY, SATISFACTORY QUALITY, or FITNESS FOR A PARTICULAR
 * PURPOSE.  See the GNU General Public License for more details.
 *
 * You should have received a copy of the GNU General Public License along
 * with this program.  If not, see <http://www.gnu.org/licenses/>.
 *
 * Authors:
 *     Ted Gould <ted.gould@canonical.com>
 */

#include <glib.h>
#include "helpers.h"
#include "click-exec-trace.h"

/*

INTRODUCTION:

This is the utility that executes a click package based on the Application ID.
Actually it just determines what needs to be executed, and asks Upstart to execute
it so that it can be tracked better.  This process runs OUTSIDE of the app armor
confinement for the application.  It also DOES NOT use any files that can be modified
by the user.  So things like the desktop file in ~/.local/share/applications are
all off limits.

For information on Click packages and the manifest look at the Click package documentation:

https://click-package.readthedocs.org/en/latest/

*/

int
main (int argc, char * argv[])
{
	if (argc != 1 && argc != 3) {
		g_error("Should be called as: %s", argv[0]);
		return 1;
	}

	const gchar * app_id = g_getenv("APP_ID");

	if (app_id == NULL) {
		g_error("No APP ID defined");
		return 1;
	}

<<<<<<< HEAD
	handshake_t * handshake = starting_handshake_start(app_id);
	if (handshake == NULL) {
		g_warning("Unable to setup starting handshake");
	}
=======
	tracepoint(upstart_app_launch, click_start);
>>>>>>> a2239c51

	GError * error = NULL;
	gchar * package = NULL;
	/* 'Parse' the App ID */
	if (!app_id_to_triplet(app_id, &package, NULL, NULL)) {
		g_warning("Unable to parse App ID: '%s'", app_id);
		return 1;
	}

	/* Check click to find out where the files are */
	gchar * cmdline = g_strdup_printf("click pkgdir \"%s\"", package);
	g_free(package);

	gchar * output = NULL;
	g_spawn_command_line_sync(cmdline, &output, NULL, NULL, &error);
	g_free(cmdline);

	tracepoint(upstart_app_launch, click_found_pkgdir);

	/* If we have an extra newline, we can delete it. */
	gchar * newline = g_strstr_len(output, -1, "\n");
	if (newline != NULL) {
		newline[0] = '\0';
	}

	if (error != NULL) {
		g_warning("Unable to get the package directory from click: %s", error->message);
		g_error_free(error);
		g_free(output); /* Probably not set, but just in case */
		return 1;
	}

	if (!g_file_test(output, G_FILE_TEST_EXISTS | G_FILE_TEST_IS_DIR)) {
		g_warning("Application directory '%s' doesn't exist", output);
		g_free(output);
		return 1;
	}

	g_debug("Setting 'APP_DIR' to '%s'", output);
	set_upstart_variable("APP_DIR", output);

	set_confined_envvars(package, output);

	tracepoint(upstart_app_launch, click_configured_env);

	gchar * desktopfile = manifest_to_desktop(output, app_id);
	g_free(output);
	if (desktopfile == NULL) {
		g_warning("Desktop file unable to be found");
		return 1;
	}

	tracepoint(upstart_app_launch, click_read_manifest);

	GKeyFile * keyfile = g_key_file_new();

	g_key_file_load_from_file(keyfile, desktopfile, 0, &error);
	if (error != NULL) {
		g_warning("Unable to load desktop file '%s': %s", desktopfile, error->message);
		g_error_free(error);
		return 1;
	}

	/* This string is quoted using desktop file quoting:
	   http://standards.freedesktop.org/desktop-entry-spec/desktop-entry-spec-latest.html#exec-variables */
	gchar * exec = desktop_to_exec(keyfile, desktopfile);
	if (exec == NULL) {
		return 1;
	}

	tracepoint(upstart_app_launch, click_read_desktop);

	g_debug("Setting 'APP_EXEC' to '%s'", exec);
	set_upstart_variable("APP_EXEC", exec);

	g_free(exec);
	g_key_file_unref(keyfile);
	g_free(desktopfile);

	/* TODO: This is for Surface Flinger, when we drop support we can drop this */
	gchar * userdesktopfile = g_strdup_printf("%s.desktop", app_id);
	gchar * userdesktoppath = g_build_filename(g_get_home_dir(), ".local", "share", "applications", userdesktopfile, NULL);
	set_upstart_variable("APP_DESKTOP_FILE", userdesktoppath);
	g_free(userdesktopfile);
	g_free(userdesktoppath);

	starting_handshake_wait(handshake);

	return 0;
}<|MERGE_RESOLUTION|>--- conflicted
+++ resolved
@@ -53,14 +53,14 @@
 		return 1;
 	}
 
-<<<<<<< HEAD
+	tracepoint(upstart_app_launch, click_start);
+
 	handshake_t * handshake = starting_handshake_start(app_id);
 	if (handshake == NULL) {
 		g_warning("Unable to setup starting handshake");
 	}
-=======
-	tracepoint(upstart_app_launch, click_start);
->>>>>>> a2239c51
+
+	tracepoint(upstart_app_launch, click_starting_sent);
 
 	GError * error = NULL;
 	gchar * package = NULL;
@@ -147,7 +147,11 @@
 	g_free(userdesktopfile);
 	g_free(userdesktoppath);
 
+	tracepoint(upstart_app_launch, click_handshake_wait);
+
 	starting_handshake_wait(handshake);
+
+	tracepoint(upstart_app_launch, click_handshake_complete);
 
 	return 0;
 }