--- conflicted
+++ resolved
@@ -170,21 +170,13 @@
 	g_key_file_unref(keyfile);
 	g_free(desktopfile);
 
-<<<<<<< HEAD
-	tracepoint(upstart_app_launch, click_send_env_vars);
-=======
 	ual_tracepoint(click_send_env_vars, app_id);
->>>>>>> f1e3d417
 
 	/* NOTE: We now are sending all of the env vars to Upstart */
 	env_handle_finish(handle);
 	handle = NULL; /* Cause errors */
 
-<<<<<<< HEAD
-	tracepoint(upstart_app_launch, click_handshake_wait);
-=======
 	ual_tracepoint(handshake_wait, app_id);
->>>>>>> f1e3d417
 
 	starting_handshake_wait(handshake);
 
