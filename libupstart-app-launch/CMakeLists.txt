--- conflicted
+++ resolved
@@ -42,11 +42,8 @@
 	${GOBJECT2_LIBRARIES}
 	${LIBUPSTART_LIBRARIES}
 	${GIO2_LIBRARIES}
-<<<<<<< HEAD
 	${LTTNG_LIBRARIES}
-=======
 	${JSONGLIB_LIBRARIES}
->>>>>>> e5847894
 	-Wl,--no-undefined
 )
 
