--- conflicted
+++ resolved
@@ -140,9 +140,9 @@
 # Formatted code
 
 add_custom_target(format-tests
-<<<<<<< HEAD
-	COMMAND clang-format -i -style=file libual-cpp-test.cc list-apps.cpp
-=======
-	COMMAND clang-format -i -style=file libual-cpp-test.cc eventually-fixture.h zg-test.cc
->>>>>>> 0ad7a408
+	COMMAND clang-format -i -style=file
+	libual-cpp-test.cc
+	list-apps.cpp
+	eventually-fixture.h
+	zg-test.cc
 )