--- conflicted
+++ resolved
@@ -85,10 +85,7 @@
 
 			g_setenv("XDG_DATA_DIRS", CMAKE_SOURCE_DIR, TRUE);
 			g_setenv("XDG_CACHE_HOME", CMAKE_SOURCE_DIR "/libertine-data", TRUE);
-<<<<<<< HEAD
-=======
 			g_setenv("XDG_DATA_HOME",  CMAKE_SOURCE_DIR "/libertine-home", TRUE);
->>>>>>> a39b502e
 
 			service = dbus_test_service_new(NULL);
 
