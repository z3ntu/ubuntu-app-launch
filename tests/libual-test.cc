/*
 * Copyright 2013 Canonical Ltd.
 *
 * This program is free software: you can redistribute it and/or modify it
 * under the terms of the GNU General Public License version 3, as published
 * by the Free Software Foundation.
 *
 * This program is distributed in the hope that it will be useful, but
 * WITHOUT ANY WARRANTY; without even the implied warranties of
 * MERCHANTABILITY, SATISFACTORY QUALITY, or FITNESS FOR A PARTICULAR
 * PURPOSE.  See the GNU General Public License for more details.
 *
 * You should have received a copy of the GNU General Public License along
 * with this program.  If not, see <http://www.gnu.org/licenses/>.
 *
 * Authors:
 *     Ted Gould <ted.gould@canonical.com>
 */

#include <fcntl.h>
#include <future>
#include <gio/gio.h>
#include <gtest/gtest.h>
#include <libdbustest/dbus-test.h>
#include <thread>
#include <zeitgeist.h>

<<<<<<< HEAD
#include "registry.h"

extern "C" {
=======
#include "application.h"
#include "helper.h"
#include "registry.h"
>>>>>>> 4683557a
#include "ubuntu-app-launch.h"

#include "eventually-fixture.h"
#include "mir-mock.h"

class LibUAL : public EventuallyFixture
{
	protected:
		DbusTestService * service = NULL;
		DbusTestDbusMock * mock = NULL;
		DbusTestDbusMock * cgmock = NULL;
		GDBusConnection * bus = NULL;
		std::string last_focus_appid;
		std::string last_resume_appid;
		guint resume_timeout = 0;

	private:
		static void focus_cb (const gchar * appid, gpointer user_data) {
			g_debug("Focus Callback: %s", appid);
			LibUAL * _this = static_cast<LibUAL *>(user_data);
			_this->last_focus_appid = appid;
		}

		static void resume_cb (const gchar * appid, gpointer user_data) {
			g_debug("Resume Callback: %s", appid);
			LibUAL * _this = static_cast<LibUAL *>(user_data);
			_this->last_resume_appid = appid;

			if (_this->resume_timeout > 0) {
				_this->pause(_this->resume_timeout);
			}
		}

	protected:
		/* Useful debugging stuff, but not on by default.  You really want to
		   not get all this noise typically */
		void debugConnection() {
			if (true) return;

			DbusTestBustle * bustle = dbus_test_bustle_new("test.bustle");
			dbus_test_service_add_task(service, DBUS_TEST_TASK(bustle));
			g_object_unref(bustle);

			DbusTestProcess * monitor = dbus_test_process_new("dbus-monitor");
			dbus_test_service_add_task(service, DBUS_TEST_TASK(monitor));
			g_object_unref(monitor);
		}

		virtual void SetUp() {
			/* Click DB test mode */
			g_setenv("TEST_CLICK_DB", "click-db-dir", TRUE);
			g_setenv("TEST_CLICK_USER", "test-user", TRUE);

			gchar * linkfarmpath = g_build_filename(CMAKE_SOURCE_DIR, "link-farm", NULL);
			g_setenv("UBUNTU_APP_LAUNCH_LINK_FARM", linkfarmpath, TRUE);
			g_free(linkfarmpath);

			g_setenv("XDG_DATA_DIRS", CMAKE_SOURCE_DIR, TRUE);
			g_setenv("XDG_CACHE_HOME", CMAKE_SOURCE_DIR "/libertine-data", TRUE);
			g_setenv("XDG_DATA_HOME",  CMAKE_SOURCE_DIR "/libertine-home", TRUE);

			service = dbus_test_service_new(NULL);

			debugConnection();

			mock = dbus_test_dbus_mock_new("com.ubuntu.Upstart");

			DbusTestDbusMockObject * obj = dbus_test_dbus_mock_get_object(mock, "/com/ubuntu/Upstart", "com.ubuntu.Upstart0_6", NULL);

			dbus_test_dbus_mock_object_add_method(mock, obj,
				"EmitEvent",
				G_VARIANT_TYPE("(sasb)"),
				NULL,
				"",
				NULL);

			dbus_test_dbus_mock_object_add_method(mock, obj,
				"GetJobByName",
				G_VARIANT_TYPE("s"),
				G_VARIANT_TYPE("o"),
				"if args[0] == 'application-click':\n"
				"	ret = dbus.ObjectPath('/com/test/application_click')\n"
				"elif args[0] == 'application-legacy':\n"
				"	ret = dbus.ObjectPath('/com/test/application_legacy')\n"
				"elif args[0] == 'untrusted-helper':\n"
				"	ret = dbus.ObjectPath('/com/test/untrusted/helper')\n",
				NULL);

			dbus_test_dbus_mock_object_add_method(mock, obj,
				"SetEnv",
				G_VARIANT_TYPE("(assb)"),
				NULL,
				"",
				NULL);

			/* Click App */
			DbusTestDbusMockObject * jobobj = dbus_test_dbus_mock_get_object(mock, "/com/test/application_click", "com.ubuntu.Upstart0_6.Job", NULL);

			dbus_test_dbus_mock_object_add_method(mock, jobobj,
				"Start",
				G_VARIANT_TYPE("(asb)"),
				NULL,
				"if args[0][0] == 'APP_ID=com.test.good_application_1.2.3':"
				"    raise dbus.exceptions.DBusException('Foo running', name='com.ubuntu.Upstart0_6.Error.AlreadyStarted')",
				NULL);

			dbus_test_dbus_mock_object_add_method(mock, jobobj,
				"Stop",
				G_VARIANT_TYPE("(asb)"),
				NULL,
				"",
				NULL);

			dbus_test_dbus_mock_object_add_method(mock, jobobj,
				"GetAllInstances",
				NULL,
				G_VARIANT_TYPE("ao"),
				"ret = [ dbus.ObjectPath('/com/test/app_instance') ]",
				NULL);

			dbus_test_dbus_mock_object_add_method(mock,
				jobobj,
				"GetInstanceByName",
				G_VARIANT_TYPE_STRING,
				G_VARIANT_TYPE("o"),
				"ret = dbus.ObjectPath('/com/test/app_instance')",
				NULL);

			DbusTestDbusMockObject * instobj = dbus_test_dbus_mock_get_object(mock, "/com/test/app_instance", "com.ubuntu.Upstart0_6.Instance", NULL);
			dbus_test_dbus_mock_object_add_property(mock, instobj,
				"name",
				G_VARIANT_TYPE_STRING,
				g_variant_new_string("com.test.good_application_1.2.3"),
				NULL);
			gchar * process_var = g_strdup_printf("[('main', %d)]", getpid());
			dbus_test_dbus_mock_object_add_property(mock, instobj,
				"processes",
				G_VARIANT_TYPE("a(si)"),
				g_variant_new_parsed(process_var),
				NULL);
			g_free(process_var);

			/*  Legacy App */
			DbusTestDbusMockObject * ljobobj = dbus_test_dbus_mock_get_object(mock, "/com/test/application_legacy", "com.ubuntu.Upstart0_6.Job", NULL);

			dbus_test_dbus_mock_object_add_method(mock, ljobobj,
				"Start",
				G_VARIANT_TYPE("(asb)"),
				NULL,
				"",
				NULL);

			dbus_test_dbus_mock_object_add_method(mock, ljobobj,
				"Stop",
				G_VARIANT_TYPE("(asb)"),
				NULL,
				"",
				NULL);

			dbus_test_dbus_mock_object_add_method(mock, ljobobj,
				"GetAllInstances",
				NULL,
				G_VARIANT_TYPE("ao"),
				"ret = [ dbus.ObjectPath('/com/test/legacy_app_instance'), dbus.ObjectPath('/com/test/legacy_app_instance2')]",
				NULL);

			dbus_test_dbus_mock_object_add_method(mock,
				ljobobj,
				"GetInstanceByName",
				G_VARIANT_TYPE_STRING,
				G_VARIANT_TYPE("o"),
				"if args[0] == 'multiple-2342345':\n"
				"  ret = dbus.ObjectPath('/com/test/legacy_app_instance')\n"
				"elif args[0] == 'single-':\n"
				"  ret = dbus.ObjectPath('/com/test/legacy_app_instance2')",
				NULL);

			DbusTestDbusMockObject * linstobj = dbus_test_dbus_mock_get_object(mock, "/com/test/legacy_app_instance", "com.ubuntu.Upstart0_6.Instance", NULL);
			dbus_test_dbus_mock_object_add_property(mock, linstobj,
				"name",
				G_VARIANT_TYPE_STRING,
				g_variant_new_string("multiple-2342345"),
				NULL);
			dbus_test_dbus_mock_object_add_property(mock, linstobj,
				"processes",
				G_VARIANT_TYPE("a(si)"),
				g_variant_new_parsed("[('main', 5678)]"),
				NULL);

			DbusTestDbusMockObject* linstobj2 = dbus_test_dbus_mock_get_object(mock, "/com/test/legacy_app_instance2",
																			   "com.ubuntu.Upstart0_6.Instance", NULL);
			dbus_test_dbus_mock_object_add_property(mock, linstobj2, "name", G_VARIANT_TYPE_STRING,
													g_variant_new_string("single-"), NULL);
			dbus_test_dbus_mock_object_add_property(mock, linstobj2, "processes", G_VARIANT_TYPE("a(si)"),
													g_variant_new_parsed("[('main', 5678)]"), NULL);

			/*  Untrusted Helper */
			DbusTestDbusMockObject * uhelperobj = dbus_test_dbus_mock_get_object(mock, "/com/test/untrusted/helper", "com.ubuntu.Upstart0_6.Job", NULL);

			dbus_test_dbus_mock_object_add_method(mock, uhelperobj,
				"Start",
				G_VARIANT_TYPE("(asb)"),
				NULL,
				"",
				NULL);

			dbus_test_dbus_mock_object_add_method(mock, uhelperobj,
				"Stop",
				G_VARIANT_TYPE("(asb)"),
				NULL,
				"",
				NULL);

			dbus_test_dbus_mock_object_add_method(mock, uhelperobj,
				"GetAllInstances",
				NULL,
				G_VARIANT_TYPE("ao"),
				"ret = [ dbus.ObjectPath('/com/test/untrusted/helper/instance'), dbus.ObjectPath('/com/test/untrusted/helper/multi_instance') ]",
				NULL);

			DbusTestDbusMockObject * uhelperinstance = dbus_test_dbus_mock_get_object(mock, "/com/test/untrusted/helper/instance", "com.ubuntu.Upstart0_6.Instance", NULL);
			dbus_test_dbus_mock_object_add_property(mock, uhelperinstance,
				"name",
				G_VARIANT_TYPE_STRING,
				g_variant_new_string("untrusted-type::com.foo_bar_43.23.12"),
				NULL);

			DbusTestDbusMockObject * unhelpermulti = dbus_test_dbus_mock_get_object(mock, "/com/test/untrusted/helper/multi_instance", "com.ubuntu.Upstart0_6.Instance", NULL);
			dbus_test_dbus_mock_object_add_property(mock, unhelpermulti,
				"name",
				G_VARIANT_TYPE_STRING,
				g_variant_new_string("untrusted-type:24034582324132:com.bar_foo_8432.13.1"),
				NULL);

			/* Create the cgroup manager mock */
			cgmock = dbus_test_dbus_mock_new("org.test.cgmock");
			g_setenv("UBUNTU_APP_LAUNCH_CG_MANAGER_NAME", "org.test.cgmock", TRUE);

			DbusTestDbusMockObject * cgobject = dbus_test_dbus_mock_get_object(cgmock, "/org/linuxcontainers/cgmanager", "org.linuxcontainers.cgmanager0_0", NULL);
			dbus_test_dbus_mock_object_add_method(cgmock, cgobject,
				"GetTasksRecursive",
				G_VARIANT_TYPE("(ss)"),
				G_VARIANT_TYPE("ai"),
				"ret = [100, 200, 300]",
				NULL);

			/* Put it together */
			dbus_test_service_add_task(service, DBUS_TEST_TASK(mock));
			dbus_test_service_add_task(service, DBUS_TEST_TASK(cgmock));
			dbus_test_service_start_tasks(service);

			bus = g_bus_get_sync(G_BUS_TYPE_SESSION, NULL, NULL);
			g_dbus_connection_set_exit_on_close(bus, FALSE);
			g_object_add_weak_pointer(G_OBJECT(bus), (gpointer *)&bus);

			/* Make sure we pretend the CG manager is just on our bus */
			g_setenv("UBUNTU_APP_LAUNCH_CG_MANAGER_SESSION_BUS", "YES", TRUE);

			ASSERT_TRUE(ubuntu_app_launch_observer_add_app_focus(focus_cb, this));
			ASSERT_TRUE(ubuntu_app_launch_observer_add_app_resume(resume_cb, this));
		}

		virtual void TearDown() {
			ubuntu_app_launch_observer_delete_app_focus(focus_cb, this);
			ubuntu_app_launch_observer_delete_app_resume(resume_cb, this);

			ubuntu::app_launch::Registry::clearDefault();

			g_clear_object(&mock);
			g_clear_object(&cgmock);
			g_clear_object(&service);

			g_object_unref(bus);

			EXPECT_EVENTUALLY_EQ(nullptr, bus);
		}
		
		GVariant * find_env (GVariant * env_array, const gchar * var) {
			unsigned int i;
			GVariant * retval = nullptr;

			for (i = 0; i < g_variant_n_children(env_array); i++) {
				GVariant * child = g_variant_get_child_value(env_array, i);
				const gchar * envvar = g_variant_get_string(child, nullptr);

				if (g_str_has_prefix(envvar, var)) {
					if (retval != nullptr) {
						g_warning("Found the env var more than once!");
						g_variant_unref(retval);
						return nullptr;
					}

					retval = child;
				} else {
					g_variant_unref(child);
				}
			}

			if (!retval) {
				gchar * envstr = g_variant_print(env_array, FALSE);
				g_warning("Unable to find '%s' in '%s'", var, envstr);
				g_free(envstr);
			}

			return retval;
		}

		bool check_env (GVariant * env_array, const gchar * var, const gchar * value) {
			bool found = false;
			GVariant * val = find_env(env_array, var);
			if (val == nullptr)
				return false;

			const gchar * envvar = g_variant_get_string(val, nullptr);

			gchar * combined = g_strdup_printf("%s=%s", var, value);
			if (g_strcmp0(envvar, combined) == 0) {
				found = true;
			}

			g_variant_unref(val);

			return found;
		}
};

TEST_F(LibUAL, StartApplication)
{
	DbusTestDbusMockObject * obj = dbus_test_dbus_mock_get_object(mock, "/com/test/application_click", "com.ubuntu.Upstart0_6.Job", NULL);

	/* Basic make sure we can send the event */
	ASSERT_TRUE(ubuntu_app_launch_start_application("com.test.multiple_first_1.2.3", NULL));
	EXPECT_EQ(1, dbus_test_dbus_mock_object_check_method_call(mock, obj, "Start", NULL, NULL));

	ASSERT_TRUE(dbus_test_dbus_mock_object_clear_method_calls(mock, obj, NULL));

	/* Now look at the details of the call */
	ASSERT_TRUE(ubuntu_app_launch_start_application("com.test.multiple_first_1.2.3", NULL));

	guint len = 0;
	const DbusTestDbusMockCall * calls = dbus_test_dbus_mock_object_get_method_calls(mock, obj, "Start", &len, NULL);
	EXPECT_NE(nullptr, calls);
	EXPECT_EQ(1, len);

	EXPECT_STREQ("Start", calls->name);
	EXPECT_EQ(2, g_variant_n_children(calls->params));

	GVariant * block = g_variant_get_child_value(calls->params, 1);
	EXPECT_TRUE(g_variant_get_boolean(block));
	g_variant_unref(block);

	GVariant * env = g_variant_get_child_value(calls->params, 0);
	EXPECT_TRUE(check_env(env, "APP_ID", "com.test.multiple_first_1.2.3"));
	g_variant_unref(env);

	ASSERT_TRUE(dbus_test_dbus_mock_object_clear_method_calls(mock, obj, NULL));

	/* Let's pass some URLs */
	const gchar * urls[] = {
		"http://ubuntu.com/",
		"https://ubuntu.com/",
		"file:///home/phablet/test.txt",
		NULL
	};
	ASSERT_TRUE(ubuntu_app_launch_start_application("com.test.multiple_first_1.2.3", urls));

	len = 0;
	calls = dbus_test_dbus_mock_object_get_method_calls(mock, obj, "Start", &len, NULL);
	EXPECT_NE(nullptr, calls);
	EXPECT_EQ(1, len);

	env = g_variant_get_child_value(calls->params, 0);
	EXPECT_TRUE(check_env(env, "APP_ID", "com.test.multiple_first_1.2.3"));
	EXPECT_TRUE(check_env(env, "APP_URIS", "'http://ubuntu.com/' 'https://ubuntu.com/' 'file:///home/phablet/test.txt'"));
	g_variant_unref(env);

	return;
}

TEST_F(LibUAL, StartApplicationTest)
{
	DbusTestDbusMockObject * obj = dbus_test_dbus_mock_get_object(mock, "/com/test/application_click", "com.ubuntu.Upstart0_6.Job", NULL);

	ASSERT_TRUE(ubuntu_app_launch_start_application_test("com.test.multiple_first_1.2.3", NULL));

	guint len = 0;
	const DbusTestDbusMockCall * calls = dbus_test_dbus_mock_object_get_method_calls(mock, obj, "Start", &len, NULL);
	EXPECT_NE(nullptr, calls);
	EXPECT_EQ(1, len);

	EXPECT_STREQ("Start", calls->name);
	EXPECT_EQ(2, g_variant_n_children(calls->params));

	GVariant * block = g_variant_get_child_value(calls->params, 1);
	EXPECT_TRUE(g_variant_get_boolean(block));
	g_variant_unref(block);

	GVariant * env = g_variant_get_child_value(calls->params, 0);
	EXPECT_TRUE(check_env(env, "APP_ID", "com.test.multiple_first_1.2.3"));
	EXPECT_TRUE(check_env(env, "QT_LOAD_TESTABILITY", "1"));
	g_variant_unref(env);
}

TEST_F(LibUAL, StopApplication)
{
	DbusTestDbusMockObject * obj = dbus_test_dbus_mock_get_object(mock, "/com/test/application_click", "com.ubuntu.Upstart0_6.Job", NULL);

	ASSERT_TRUE(ubuntu_app_launch_stop_application("com.test.good_application_1.2.3"));

	ASSERT_EQ(dbus_test_dbus_mock_object_check_method_call(mock, obj, "Stop", NULL, NULL), 1);

}

/* NOTE: The fact that there is 'libertine-data' in these strings is because
   we're using one CACHE_HOME for this test suite and the libertine functions
   need to pull things from there, where these are only comparisons. It's just
   what value is in the environment variable */
TEST_F(LibUAL, ApplicationLog)
{
	gchar * click_log = ubuntu_app_launch_application_log_path("com.test.good_application_1.2.3");
	EXPECT_STREQ(CMAKE_SOURCE_DIR "/libertine-data/upstart/application-click-com.test.good_application_1.2.3.log", click_log);
	g_free(click_log);

	gchar * legacy_single = ubuntu_app_launch_application_log_path("single");
	EXPECT_STREQ(CMAKE_SOURCE_DIR "/libertine-data/upstart/application-legacy-single-.log", legacy_single);
	g_free(legacy_single);

	gchar * legacy_multiple = ubuntu_app_launch_application_log_path("multiple");
	EXPECT_STREQ(CMAKE_SOURCE_DIR "/libertine-data/upstart/application-legacy-multiple-2342345.log", legacy_multiple);
	g_free(legacy_multiple);
}

TEST_F(LibUAL, ApplicationPid)
{
	/* Check bad params */
	EXPECT_EQ(0, ubuntu_app_launch_get_primary_pid(NULL));
	EXPECT_FALSE(ubuntu_app_launch_pid_in_app_id(0, "com.test.good_application_1.2.3"));
	EXPECT_FALSE(ubuntu_app_launch_pid_in_app_id(100, NULL));

	/* Check primary pid, which comes from Upstart */
	EXPECT_EQ(getpid(), ubuntu_app_launch_get_primary_pid("com.test.good_application_1.2.3"));
	EXPECT_EQ(5678, ubuntu_app_launch_get_primary_pid("multiple"));

	/* Look at the full PID list from CG Manager */
	DbusTestDbusMockObject * cgobject = dbus_test_dbus_mock_get_object(cgmock, "/org/linuxcontainers/cgmanager", "org.linuxcontainers.cgmanager0_0", NULL);
	const DbusTestDbusMockCall * calls = NULL;
	guint len = 0;

	/* Click in the set */
	ASSERT_TRUE(dbus_test_dbus_mock_object_clear_method_calls(cgmock, cgobject, NULL));
	EXPECT_TRUE(ubuntu_app_launch_pid_in_app_id(100, "com.test.good_application_1.2.3"));
	calls = dbus_test_dbus_mock_object_get_method_calls(cgmock, cgobject, "GetTasksRecursive", &len, NULL);
	EXPECT_EQ(1, len);
	EXPECT_STREQ("GetTasksRecursive", calls->name);
	EXPECT_TRUE(g_variant_equal(calls->params, g_variant_new("(ss)", "freezer", "upstart/application-click-com.test.good_application_1.2.3")));
	ASSERT_TRUE(dbus_test_dbus_mock_object_clear_method_calls(cgmock, cgobject, NULL));

	/* Click out of the set */
	EXPECT_FALSE(ubuntu_app_launch_pid_in_app_id(101, "com.test.good_application_1.2.3"));
	calls = dbus_test_dbus_mock_object_get_method_calls(cgmock, cgobject, "GetTasksRecursive", &len, NULL);
	EXPECT_EQ(1, len);
	EXPECT_STREQ("GetTasksRecursive", calls->name);
	EXPECT_TRUE(g_variant_equal(calls->params, g_variant_new("(ss)", "freezer", "upstart/application-click-com.test.good_application_1.2.3")));
	ASSERT_TRUE(dbus_test_dbus_mock_object_clear_method_calls(cgmock, cgobject, NULL));

	/* Legacy Single Instance */
	EXPECT_TRUE(ubuntu_app_launch_pid_in_app_id(100, "single"));
	calls = dbus_test_dbus_mock_object_get_method_calls(cgmock, cgobject, "GetTasksRecursive", &len, NULL);
	EXPECT_EQ(1, len);
	EXPECT_STREQ("GetTasksRecursive", calls->name);
	EXPECT_TRUE(g_variant_equal(calls->params, g_variant_new("(ss)", "freezer", "upstart/application-legacy-single-")));
	ASSERT_TRUE(dbus_test_dbus_mock_object_clear_method_calls(cgmock, cgobject, NULL));

	/* Legacy Multi Instance */
	EXPECT_TRUE(ubuntu_app_launch_pid_in_app_id(100, "multiple"));
	calls = dbus_test_dbus_mock_object_get_method_calls(cgmock, cgobject, "GetTasksRecursive", &len, NULL);
	EXPECT_EQ(1, len);
	EXPECT_STREQ("GetTasksRecursive", calls->name);
	EXPECT_TRUE(g_variant_equal(calls->params, g_variant_new("(ss)", "freezer", "upstart/application-legacy-multiple-2342345")));
	ASSERT_TRUE(dbus_test_dbus_mock_object_clear_method_calls(cgmock, cgobject, NULL));

}

TEST_F(LibUAL, ApplicationId)
{
	g_setenv("TEST_CLICK_DB", "click-db-dir", TRUE);
	g_setenv("TEST_CLICK_USER", "test-user", TRUE);

	/* Test with current-user-version, should return the version in the manifest */
	EXPECT_STREQ("com.test.good_application_1.2.3", ubuntu_app_launch_triplet_to_app_id("com.test.good", "application", "current-user-version"));

	/* Test with version specified, shouldn't even read the manifest */
	EXPECT_STREQ("com.test.good_application_1.2.4", ubuntu_app_launch_triplet_to_app_id("com.test.good", "application", "1.2.4"));

	/* Test with out a version or app, should return the version in the manifest */
	EXPECT_STREQ("com.test.good_application_1.2.3", ubuntu_app_launch_triplet_to_app_id("com.test.good", "first-listed-app", "current-user-version"));

	/* Test with a version or but wildcard app, should return the version in the manifest */
	EXPECT_STREQ("com.test.good_application_1.2.4", ubuntu_app_launch_triplet_to_app_id("com.test.good", "last-listed-app", "1.2.4"));

	/* Make sure we can select the app from a list correctly */
	EXPECT_STREQ("com.test.multiple_first_1.2.3", ubuntu_app_launch_triplet_to_app_id("com.test.multiple", "first-listed-app", NULL));
	EXPECT_STREQ("com.test.multiple_first_1.2.3", ubuntu_app_launch_triplet_to_app_id("com.test.multiple", NULL, NULL));
	EXPECT_STREQ("com.test.multiple_fifth_1.2.3", ubuntu_app_launch_triplet_to_app_id("com.test.multiple", "last-listed-app", NULL));
	EXPECT_EQ(nullptr, ubuntu_app_launch_triplet_to_app_id("com.test.multiple", "only-listed-app", NULL));
	EXPECT_STREQ("com.test.good_application_1.2.3", ubuntu_app_launch_triplet_to_app_id("com.test.good", "only-listed-app", NULL));

	/* A bunch that should be NULL */
	EXPECT_EQ(nullptr, ubuntu_app_launch_triplet_to_app_id("com.test.no-hooks", NULL, NULL));
	EXPECT_EQ(nullptr, ubuntu_app_launch_triplet_to_app_id("com.test.no-json", NULL, NULL));
	EXPECT_EQ(nullptr, ubuntu_app_launch_triplet_to_app_id("com.test.no-object", NULL, NULL));
	EXPECT_EQ(nullptr, ubuntu_app_launch_triplet_to_app_id("com.test.no-version", NULL, NULL));

	/* Libertine tests */
	EXPECT_EQ(nullptr, ubuntu_app_launch_triplet_to_app_id("container-name", NULL, NULL));
	EXPECT_EQ(nullptr, ubuntu_app_launch_triplet_to_app_id("container-name", "not-exist", NULL));
	EXPECT_STREQ("container-name_test_0.0", ubuntu_app_launch_triplet_to_app_id("container-name", "test", NULL));
	EXPECT_STREQ("container-name_user-app_0.0", ubuntu_app_launch_triplet_to_app_id("container-name", "user-app", NULL));
}

TEST_F(LibUAL, AppIdParse)
{
	EXPECT_TRUE(ubuntu_app_launch_app_id_parse("com.ubuntu.test_test_123", NULL, NULL, NULL));
	EXPECT_FALSE(ubuntu_app_launch_app_id_parse("inkscape", NULL, NULL, NULL));
	EXPECT_FALSE(ubuntu_app_launch_app_id_parse("music-app", NULL, NULL, NULL));

	gchar * pkg;
	gchar * app;
	gchar * version;

	ASSERT_TRUE(ubuntu_app_launch_app_id_parse("com.ubuntu.test_test_123", &pkg, &app, &version));
	EXPECT_STREQ("com.ubuntu.test", pkg);
	EXPECT_STREQ("test", app);
	EXPECT_STREQ("123", version);

	g_free(pkg);
	g_free(app);
	g_free(version);

	return;
}

TEST_F(LibUAL, ApplicationList)
{
	gchar ** apps = ubuntu_app_launch_list_running_apps();

	ASSERT_NE(apps, nullptr);
	ASSERT_EQ(3, g_strv_length(apps));

	/* Not enforcing order, but wanting to use the GTest functions
	   for "actually testing" so the errors look right. */
	if (g_strcmp0(apps[0], "com.test.good_application_1.2.3") == 0) {
		ASSERT_STREQ("com.test.good_application_1.2.3", apps[0]);
		ASSERT_STREQ("multiple", apps[1]);
	} else {
		ASSERT_STREQ("multiple", apps[0]);
		ASSERT_STREQ("com.test.good_application_1.2.3", apps[1]);
	}

	g_strfreev(apps);
}

typedef struct {
	unsigned int count;
	const gchar * name;
} observer_data_t;

static void
observer_cb (const gchar * appid, gpointer user_data)
{
	observer_data_t * data = (observer_data_t *)user_data;

	if (data->name == NULL) {
		data->count++;
	} else if (g_strcmp0(data->name, appid) == 0) {
		data->count++;
	}
}

TEST_F(LibUAL, StartStopObserver)
{
	observer_data_t start_data = {
		.count = 0,
		.name = nullptr
	};
	observer_data_t stop_data = {
		.count = 0,
		.name = nullptr
	};

	ASSERT_TRUE(ubuntu_app_launch_observer_add_app_started(observer_cb, &start_data));
	ASSERT_TRUE(ubuntu_app_launch_observer_add_app_stop(observer_cb, &stop_data));

	DbusTestDbusMockObject * obj = dbus_test_dbus_mock_get_object(mock, "/com/ubuntu/Upstart", "com.ubuntu.Upstart0_6", NULL);

	/* Basic start */
	dbus_test_dbus_mock_object_emit_signal(mock, obj,
		"EventEmitted",
		G_VARIANT_TYPE("(sas)"),
		g_variant_new_parsed("('started', ['JOB=application-click', 'INSTANCE=com.test.good_application_1.2.3'])"),
		NULL
	);

	EXPECT_EVENTUALLY_EQ(1, start_data.count);

	/* Basic stop */
	dbus_test_dbus_mock_object_emit_signal(mock, obj,
		"EventEmitted",
		G_VARIANT_TYPE("(sas)"),
		g_variant_new_parsed("('stopped', ['JOB=application-click', 'INSTANCE=com.test.good_application_1.2.3'])"),
		NULL
	);

	EXPECT_EVENTUALLY_EQ(1, stop_data.count);

	/* Start legacy */
	start_data.count = 0;
	start_data.name = "multiple";

	dbus_test_dbus_mock_object_emit_signal(mock, obj,
		"EventEmitted",
		G_VARIANT_TYPE("(sas)"),
		g_variant_new_parsed("('started', ['JOB=application-legacy', 'INSTANCE=multiple-234235'])"),
		NULL
	);

	EXPECT_EVENTUALLY_EQ(1, start_data.count);

	/* Legacy stop */
	stop_data.count = 0;
	stop_data.name = "multiple";

	dbus_test_dbus_mock_object_emit_signal(mock, obj,
		"EventEmitted",
		G_VARIANT_TYPE("(sas)"),
		g_variant_new_parsed("('stopped', ['JOB=application-legacy', 'INSTANCE=multiple-9344321'])"),
		NULL
	);

	EXPECT_EVENTUALLY_EQ(1, stop_data.count);

	/* Test Noise Start */
	start_data.count = 0;
	start_data.name = "com.test.good_application_1.2.3";
	stop_data.count = 0;
	stop_data.name = "com.test.good_application_1.2.3";

	/* A full lifecycle */
	dbus_test_dbus_mock_object_emit_signal(mock, obj,
		"EventEmitted",
		G_VARIANT_TYPE("(sas)"),
		g_variant_new_parsed("('starting', ['JOB=application-click', 'INSTANCE=com.test.good_application_1.2.3'])"),
		NULL
	);
	dbus_test_dbus_mock_object_emit_signal(mock, obj,
		"EventEmitted",
		G_VARIANT_TYPE("(sas)"),
		g_variant_new_parsed("('started', ['JOB=application-click', 'INSTANCE=com.test.good_application_1.2.3'])"),
		NULL
	);
	dbus_test_dbus_mock_object_emit_signal(mock, obj,
		"EventEmitted",
		G_VARIANT_TYPE("(sas)"),
		g_variant_new_parsed("('stopping', ['JOB=application-click', 'INSTANCE=com.test.good_application_1.2.3'])"),
		NULL
	);
	dbus_test_dbus_mock_object_emit_signal(mock, obj,
		"EventEmitted",
		G_VARIANT_TYPE("(sas)"),
		g_variant_new_parsed("('stopped', ['JOB=application-click', 'INSTANCE=com.test.good_application_1.2.3'])"),
		NULL
	);

	/* Ensure we just signaled once for each */
	EXPECT_EVENTUALLY_EQ(1, start_data.count);
	EXPECT_EVENTUALLY_EQ(1, stop_data.count);

	/* Remove */
	ASSERT_TRUE(ubuntu_app_launch_observer_delete_app_started(observer_cb, &start_data));
	ASSERT_TRUE(ubuntu_app_launch_observer_delete_app_stop(observer_cb, &stop_data));
}

static GDBusMessage *
filter_starting (GDBusConnection * conn, GDBusMessage * message, gboolean incomming, gpointer user_data)
{
	if (g_strcmp0(g_dbus_message_get_member(message), "UnityStartingSignal") == 0) {
		unsigned int * count = static_cast<unsigned int *>(user_data);
		(*count)++;
		g_object_unref(message);
		return NULL;
	}

	return message;
}

static void
starting_observer (const gchar * appid, gpointer user_data)
{
	std::string * last = static_cast<std::string *>(user_data);
	*last = appid;
	return;
}

TEST_F(LibUAL, StartingResponses)
{
	std::string last_observer;
	unsigned int starting_count = 0;
	GDBusConnection * session = g_bus_get_sync(G_BUS_TYPE_SESSION, NULL, NULL);
	guint filter = g_dbus_connection_add_filter(session,
		filter_starting,
		&starting_count,
		NULL);

	EXPECT_TRUE(ubuntu_app_launch_observer_add_app_starting(starting_observer, &last_observer));

	g_dbus_connection_emit_signal(session,
		NULL, /* destination */
		"/", /* path */
		"com.canonical.UbuntuAppLaunch", /* interface */
		"UnityStartingBroadcast", /* signal */
		g_variant_new("(s)", "com.test.good_application_1.2.3"), /* params, the same */
		NULL);

	EXPECT_EVENTUALLY_EQ("com.test.good_application_1.2.3", last_observer);
	EXPECT_EVENTUALLY_EQ(1, starting_count);

	EXPECT_TRUE(ubuntu_app_launch_observer_delete_app_starting(starting_observer, &last_observer));

	g_dbus_connection_remove_filter(session, filter);
	g_object_unref(session);
}

TEST_F(LibUAL, AppIdTest)
{
	ASSERT_TRUE(ubuntu_app_launch_start_application("com.test.good_application_1.2.3", NULL));
	EXPECT_EVENTUALLY_EQ("com.test.good_application_1.2.3", this->last_focus_appid);
	EXPECT_EQ("com.test.good_application_1.2.3", this->last_resume_appid);
}

GDBusMessage *
filter_func_good (GDBusConnection * conn, GDBusMessage * message, gboolean incomming, gpointer user_data)
{
	if (!incomming) {
		return message;
	}

	if (g_strcmp0(g_dbus_message_get_path(message), (gchar *)user_data) == 0) {
		GDBusMessage * reply = g_dbus_message_new_method_reply(message);
		g_dbus_connection_send_message(conn, reply, G_DBUS_SEND_MESSAGE_FLAGS_NONE, NULL, NULL);
		g_object_unref(message);
		return NULL;
	}

	return message;
}

TEST_F(LibUAL, UrlSendTest)
{
	GDBusConnection * session = g_bus_get_sync(G_BUS_TYPE_SESSION, NULL, NULL);
	guint filter = g_dbus_connection_add_filter(session,
		filter_func_good,
		(gpointer)"/com_2etest_2egood_5fapplication_5f1_2e2_2e3",
		NULL);

	const gchar * uris[] = {
		"http://www.test.com",
		NULL
	};
	ASSERT_TRUE(ubuntu_app_launch_start_application("com.test.good_application_1.2.3", uris));

	EXPECT_EVENTUALLY_EQ("com.test.good_application_1.2.3", this->last_resume_appid);
	EXPECT_EVENTUALLY_EQ("com.test.good_application_1.2.3", this->last_focus_appid);

	g_dbus_connection_remove_filter(session, filter);

	/* Send multiple resume responses to ensure we unsubscribe */
	/* Multiple to increase our chance of hitting a bad free in the middle,
	   fun with async! */
	int i;
	for (i = 0; i < 5; i++) {
		g_dbus_connection_emit_signal(session,
			NULL, /* destination */
			"/", /* path */
			"com.canonical.UbuntuAppLaunch", /* interface */
			"UnityResumeResponse", /* signal */
			g_variant_new("(s)", "com.test.good_application_1.2.3"), /* params, the same */
			NULL);

		pause(50); /* Ensure all the events come through */
	}

	g_object_unref(session);
}

TEST_F(LibUAL, UrlSendNoObjectTest)
{
	const gchar * uris[] = {
		"http://www.test.com",
		NULL
	};

	ASSERT_TRUE(ubuntu_app_launch_start_application("com.test.good_application_1.2.3", uris));

	EXPECT_EVENTUALLY_EQ("com.test.good_application_1.2.3", this->last_focus_appid);
	EXPECT_EVENTUALLY_EQ("com.test.good_application_1.2.3", this->last_resume_appid);
}

TEST_F(LibUAL, UnityTimeoutTest)
{
	this->resume_timeout = 100;

	ASSERT_TRUE(ubuntu_app_launch_start_application("com.test.good_application_1.2.3", NULL));

	EXPECT_EVENTUALLY_EQ("com.test.good_application_1.2.3", this->last_resume_appid);
	EXPECT_EVENTUALLY_EQ("com.test.good_application_1.2.3", this->last_focus_appid);
}

TEST_F(LibUAL, UnityTimeoutUriTest)
{
	this->resume_timeout = 200;

	const gchar * uris[] = {
		"http://www.test.com",
		NULL
	};

	ASSERT_TRUE(ubuntu_app_launch_start_application("com.test.good_application_1.2.3", uris));

	EXPECT_EVENTUALLY_EQ("com.test.good_application_1.2.3", this->last_focus_appid);
	EXPECT_EVENTUALLY_EQ("com.test.good_application_1.2.3", this->last_resume_appid);
}

GDBusMessage *
filter_respawn (GDBusConnection * conn, GDBusMessage * message, gboolean incomming, gpointer user_data)
{
	if (g_strcmp0(g_dbus_message_get_member(message), "UnityResumeResponse") == 0) {
		g_object_unref(message);
		return NULL;
	}

	return message;
}

TEST_F(LibUAL, UnityLostTest)
{
	GDBusConnection * session = g_bus_get_sync(G_BUS_TYPE_SESSION, NULL, NULL);
	guint filter = g_dbus_connection_add_filter(session,
		filter_respawn,
		NULL,
		NULL);

	guint start = g_get_monotonic_time();

	const gchar * uris[] = {
		"http://www.test.com",
		NULL
	};

	ASSERT_TRUE(ubuntu_app_launch_start_application("com.test.good_application_1.2.3", uris));

	guint end = g_get_monotonic_time();

	g_debug("Start call time: %d ms", (end - start) / 1000);
	EXPECT_LT(end - start, 2000 * 1000);

	EXPECT_EVENTUALLY_EQ("com.test.good_application_1.2.3", this->last_focus_appid);
	EXPECT_EVENTUALLY_EQ("com.test.good_application_1.2.3", this->last_resume_appid);

	g_dbus_connection_remove_filter(session, filter);
	g_object_unref(session);
}


TEST_F(LibUAL, LegacySingleInstance)
{
	DbusTestDbusMockObject * obj = dbus_test_dbus_mock_get_object(mock, "/com/test/application_legacy", "com.ubuntu.Upstart0_6.Job", NULL);

	/* Check for a single-instance app */
	ASSERT_TRUE(ubuntu_app_launch_start_application("single", NULL));

	guint len = 0;
	const DbusTestDbusMockCall * calls = dbus_test_dbus_mock_object_get_method_calls(mock, obj, "Start", &len, NULL);
	EXPECT_NE(nullptr, calls);
	EXPECT_EQ(1, len);

	EXPECT_STREQ("Start", calls->name);
	EXPECT_EQ(2, g_variant_n_children(calls->params));

	GVariant * block = g_variant_get_child_value(calls->params, 1);
	EXPECT_TRUE(g_variant_get_boolean(block));
	g_variant_unref(block);

	GVariant * env = g_variant_get_child_value(calls->params, 0);
	EXPECT_TRUE(check_env(env, "APP_ID", "single"));
	EXPECT_TRUE(check_env(env, "INSTANCE_ID", ""));
	g_variant_unref(env);

	ASSERT_TRUE(dbus_test_dbus_mock_object_clear_method_calls(mock, obj, NULL));

	/* Check for a multi-instance app */
	ASSERT_TRUE(ubuntu_app_launch_start_application("multiple", NULL));

	len = 0;
	calls = dbus_test_dbus_mock_object_get_method_calls(mock, obj, "Start", &len, NULL);
	EXPECT_NE(nullptr, calls);
	EXPECT_EQ(1, len);

	EXPECT_STREQ("Start", calls->name);
	EXPECT_EQ(2, g_variant_n_children(calls->params));

	block = g_variant_get_child_value(calls->params, 1);
	EXPECT_TRUE(g_variant_get_boolean(block));
	g_variant_unref(block);

	env = g_variant_get_child_value(calls->params, 0);
	EXPECT_TRUE(check_env(env, "APP_ID", "multiple"));
	EXPECT_FALSE(check_env(env, "INSTANCE_ID", ""));
	g_variant_unref(env);
}

static void
failed_observer (const gchar * appid, UbuntuAppLaunchAppFailed reason, gpointer user_data)
{
	if (reason == UBUNTU_APP_LAUNCH_APP_FAILED_CRASH) {
		std::string * last = static_cast<std::string *>(user_data);
		*last = appid;
	}
	return;
}

TEST_F(LibUAL, FailingObserver)
{
	std::string last_observer;
	GDBusConnection * session = g_bus_get_sync(G_BUS_TYPE_SESSION, NULL, NULL);

	EXPECT_TRUE(ubuntu_app_launch_observer_add_app_failed(failed_observer, &last_observer));

	g_dbus_connection_emit_signal(session,
		NULL, /* destination */
		"/", /* path */
		"com.canonical.UbuntuAppLaunch", /* interface */
		"ApplicationFailed", /* signal */
		g_variant_new("(ss)", "com.test.good_application_1.2.3", "crash"), /* params, the same */
		NULL);

	EXPECT_EVENTUALLY_EQ("com.test.good_application_1.2.3", last_observer);

	last_observer.clear();

	g_dbus_connection_emit_signal(session,
		NULL, /* destination */
		"/", /* path */
		"com.canonical.UbuntuAppLaunch", /* interface */
		"ApplicationFailed", /* signal */
		g_variant_new("(ss)", "com.test.good_application_1.2.3", "blahblah"), /* params, the same */
		NULL);

	EXPECT_EVENTUALLY_EQ("com.test.good_application_1.2.3", last_observer);

	last_observer.clear();

	g_dbus_connection_emit_signal(session,
		NULL, /* destination */
		"/", /* path */
		"com.canonical.UbuntuAppLaunch", /* interface */
		"ApplicationFailed", /* signal */
		g_variant_new("(ss)", "com.test.good_application_1.2.3", "start-failure"), /* params, the same */
		NULL);

	EXPECT_EVENTUALLY_EQ(true, last_observer.empty());

	EXPECT_TRUE(ubuntu_app_launch_observer_delete_app_failed(failed_observer, &last_observer));

	g_object_unref(session);
}

TEST_F(LibUAL, StartHelper)
{
	DbusTestDbusMockObject * obj = dbus_test_dbus_mock_get_object(mock, "/com/test/untrusted/helper", "com.ubuntu.Upstart0_6.Job", NULL);

	/* Basic make sure we can send the event */
	ASSERT_TRUE(ubuntu_app_launch_start_helper("untrusted-type", "com.test.multiple_first_1.2.3", NULL));
	EXPECT_EQ(1, dbus_test_dbus_mock_object_check_method_call(mock, obj, "Start", NULL, NULL));

	ASSERT_TRUE(dbus_test_dbus_mock_object_clear_method_calls(mock, obj, NULL));

	/* Now look at the details of the call */
	ASSERT_TRUE(ubuntu_app_launch_start_helper("untrusted-type", "com.test.multiple_first_1.2.3", NULL));

	guint len = 0;
	const DbusTestDbusMockCall * calls = nullptr;
	EXPECT_NE(nullptr, calls = dbus_test_dbus_mock_object_get_method_calls(mock, obj, "Start", &len, NULL));
	EXPECT_EQ(1, len);

	EXPECT_STREQ("Start", calls->name);
	EXPECT_EQ(2, g_variant_n_children(calls->params));

	GVariant * block = g_variant_get_child_value(calls->params, 1);
	EXPECT_TRUE(g_variant_get_boolean(block));
	g_variant_unref(block);

	GVariant * env = g_variant_get_child_value(calls->params, 0);
	EXPECT_TRUE(check_env(env, "APP_ID", "com.test.multiple_first_1.2.3"));
	EXPECT_TRUE(check_env(env, "HELPER_TYPE", "untrusted-type"));
	EXPECT_FALSE(check_env(env, "INSTANCE_ID", NULL));
	g_variant_unref(env);

	ASSERT_TRUE(dbus_test_dbus_mock_object_clear_method_calls(mock, obj, NULL));

	/* Now check a multi out */ 
	gchar * instance_id = ubuntu_app_launch_start_multiple_helper("untrusted-type", "com.test.multiple_first_1.2.3", NULL);
	ASSERT_NE(nullptr, instance_id);
	g_debug("Multi-instance ID: %s", instance_id);

	len = 0;
	calls = dbus_test_dbus_mock_object_get_method_calls(mock, obj, "Start", &len, NULL);
	EXPECT_NE(nullptr, calls);
	EXPECT_EQ(1, len);

	EXPECT_STREQ("Start", calls->name);
	EXPECT_EQ(2, g_variant_n_children(calls->params));

	block = g_variant_get_child_value(calls->params, 1);
	EXPECT_TRUE(g_variant_get_boolean(block));
	g_variant_unref(block);

	env = g_variant_get_child_value(calls->params, 0);
	EXPECT_TRUE(check_env(env, "APP_ID", "com.test.multiple_first_1.2.3"));
	EXPECT_TRUE(check_env(env, "HELPER_TYPE", "untrusted-type"));
	EXPECT_TRUE(check_env(env, "INSTANCE_ID", instance_id));
	g_variant_unref(env);
	g_free(instance_id);

	ASSERT_TRUE(dbus_test_dbus_mock_object_clear_method_calls(mock, obj, NULL));

	/* Let's pass some URLs */
	const gchar * urls[] = {
		"http://ubuntu.com/",
		"https://ubuntu.com/",
		"file:///home/phablet/test.txt",
		NULL
	};
	ASSERT_TRUE(ubuntu_app_launch_start_helper("untrusted-type", "com.test.multiple_first_1.2.3", urls));

	len = 0;
	calls = dbus_test_dbus_mock_object_get_method_calls(mock, obj, "Start", &len, NULL);
	EXPECT_NE(nullptr, calls = dbus_test_dbus_mock_object_get_method_calls(mock, obj, "Start", &len, NULL));
	EXPECT_EQ(1, len);

	env = g_variant_get_child_value(calls->params, 0);
	EXPECT_TRUE(check_env(env, "APP_ID", "com.test.multiple_first_1.2.3"));
	EXPECT_TRUE(check_env(env, "APP_URIS", "'http://ubuntu.com/' 'https://ubuntu.com/' 'file:///home/phablet/test.txt'"));
	EXPECT_TRUE(check_env(env, "HELPER_TYPE", "untrusted-type"));
	EXPECT_FALSE(check_env(env, "INSTANCE_ID", NULL));
	g_variant_unref(env);

	ASSERT_TRUE(dbus_test_dbus_mock_object_clear_method_calls(mock, obj, NULL));

	/* Not sure why, but this makes this test better, hopefully we can
	   clean this up when we move to the C++ API can use a cancellable */
	pause(100);

	return;
}

TEST_F(LibUAL, StopHelper)
{
	DbusTestDbusMockObject * obj = dbus_test_dbus_mock_get_object(mock, "/com/test/untrusted/helper", "com.ubuntu.Upstart0_6.Job", NULL);

	/* Basic helper */
	ASSERT_TRUE(ubuntu_app_launch_stop_helper("untrusted-type", "com.test.good_application_1.2.3"));

	ASSERT_EQ(dbus_test_dbus_mock_object_check_method_call(mock, obj, "Stop", NULL, NULL), 1);

	guint len = 0;
	const DbusTestDbusMockCall * calls = nullptr;
	EXPECT_NE(nullptr, calls = dbus_test_dbus_mock_object_get_method_calls(mock, obj, "Stop", &len, NULL));
	EXPECT_EQ(1, len);

	EXPECT_STREQ("Stop", calls->name);
	EXPECT_EQ(2, g_variant_n_children(calls->params));

	GVariant * block = g_variant_get_child_value(calls->params, 1);
	EXPECT_TRUE(g_variant_get_boolean(block));
	g_variant_unref(block);

	GVariant * env = g_variant_get_child_value(calls->params, 0);
	EXPECT_TRUE(check_env(env, "APP_ID", "com.test.good_application_1.2.3"));
	EXPECT_TRUE(check_env(env, "HELPER_TYPE", "untrusted-type"));
	EXPECT_FALSE(check_env(env, "INSTANCE_ID", NULL));
	g_variant_unref(env);

	ASSERT_TRUE(dbus_test_dbus_mock_object_clear_method_calls(mock, obj, NULL));

	/* Multi helper */
	ASSERT_TRUE(ubuntu_app_launch_stop_multiple_helper("untrusted-type", "com.test.good_application_1.2.3", "instance-me"));

	ASSERT_EQ(dbus_test_dbus_mock_object_check_method_call(mock, obj, "Stop", NULL, NULL), 1);

	len = 0;
	EXPECT_NE(nullptr, calls = dbus_test_dbus_mock_object_get_method_calls(mock, obj, "Stop", &len, NULL));
	EXPECT_EQ(1, len);

	EXPECT_STREQ("Stop", calls->name);
	EXPECT_EQ(2, g_variant_n_children(calls->params));

	block = g_variant_get_child_value(calls->params, 1);
	EXPECT_TRUE(g_variant_get_boolean(block));
	g_variant_unref(block);

	env = g_variant_get_child_value(calls->params, 0);
	EXPECT_TRUE(check_env(env, "APP_ID", "com.test.good_application_1.2.3"));
	EXPECT_TRUE(check_env(env, "HELPER_TYPE", "untrusted-type"));
	EXPECT_TRUE(check_env(env, "INSTANCE_ID", "instance-me"));
	g_variant_unref(env);

	ASSERT_TRUE(dbus_test_dbus_mock_object_clear_method_calls(mock, obj, NULL));

	/* Not sure why, but this makes this test better, hopefully we can
	   clean this up when we move to the C++ API can use a cancellable */
	pause(100);

	return;
}

TEST_F(LibUAL, HelperList)
{
	gchar ** blanktype = ubuntu_app_launch_list_helpers("not-a-type");

	EXPECT_NE(nullptr, blanktype);
	EXPECT_EQ(0, g_strv_length(blanktype));

	g_strfreev(blanktype);

	gchar ** goodtype = ubuntu_app_launch_list_helpers("untrusted-type");

	EXPECT_NE(nullptr, goodtype);
	EXPECT_EQ(2, g_strv_length(goodtype));

	if (g_strcmp0(goodtype[0], "com.foo_bar_43.23.12") == 0) {
		EXPECT_STREQ("com.foo_bar_43.23.12", goodtype[0]);
		EXPECT_STREQ("com.bar_foo_8432.13.1", goodtype[1]);
	} else {
		EXPECT_STREQ("com.foo_bar_43.23.12", goodtype[1]);
		EXPECT_STREQ("com.bar_foo_8432.13.1", goodtype[0]);
	}

	g_strfreev(goodtype);
}

TEST_F(LibUAL, HelperInstanceList)
{
	gchar ** blanktype = ubuntu_app_launch_list_helper_instances("not-a-type", "com.bar_foo_8432.13.1");

	EXPECT_NE(nullptr, blanktype);
	EXPECT_EQ(0, g_strv_length(blanktype));

	g_strfreev(blanktype);

	gchar ** goodtype = ubuntu_app_launch_list_helper_instances("untrusted-type", "com.bar_foo_8432.13.1");

	EXPECT_NE(nullptr, goodtype);
	EXPECT_EQ(1, g_strv_length(goodtype));
	EXPECT_STREQ("24034582324132", goodtype[0]);

	g_strfreev(goodtype);
}


typedef struct {
	unsigned int count;
	const gchar * appid;
	const gchar * type;
	const gchar * instance;
} helper_observer_data_t;

static void
helper_observer_cb (const gchar * appid, const gchar * instance, const gchar * type, gpointer user_data)
{
	helper_observer_data_t * data = (helper_observer_data_t *)user_data;

	if (g_strcmp0(data->appid, appid) == 0 &&
		g_strcmp0(data->type, type) == 0 &&
		g_strcmp0(data->instance, instance) == 0) {
		data->count++;
	}
}

TEST_F(LibUAL, StartStopHelperObserver)
{
	helper_observer_data_t start_data = {
		.count = 0,
		.appid = "com.foo_foo_1.2.3",
		.type = "my-type-is-scorpio",
		.instance = nullptr
	};
	helper_observer_data_t stop_data = {
		.count = 0,
		.appid = "com.bar_bar_44.32",
		.type = "my-type-is-libra",
		.instance = "1234"
	};

	ASSERT_TRUE(ubuntu_app_launch_observer_add_helper_started(helper_observer_cb, "my-type-is-scorpio", &start_data));
	ASSERT_TRUE(ubuntu_app_launch_observer_add_helper_stop(helper_observer_cb, "my-type-is-libra", &stop_data));

	DbusTestDbusMockObject * obj = dbus_test_dbus_mock_get_object(mock, "/com/ubuntu/Upstart", "com.ubuntu.Upstart0_6", NULL);

	/* Basic start */
	dbus_test_dbus_mock_object_emit_signal(mock, obj,
		"EventEmitted",
		G_VARIANT_TYPE("(sas)"),
		g_variant_new_parsed("('started', ['JOB=untrusted-helper', 'INSTANCE=my-type-is-scorpio::com.foo_foo_1.2.3'])"),
		NULL
	);

	EXPECT_EVENTUALLY_EQ(1, start_data.count);

	/* Basic stop */
	dbus_test_dbus_mock_object_emit_signal(mock, obj,
		"EventEmitted",
		G_VARIANT_TYPE("(sas)"),
		g_variant_new_parsed("('stopped', ['JOB=untrusted-helper', 'INSTANCE=my-type-is-libra:1234:com.bar_bar_44.32'])"),
		NULL
	);

	EXPECT_EVENTUALLY_EQ(1, stop_data.count);

	/* Remove */
	ASSERT_TRUE(ubuntu_app_launch_observer_delete_helper_started(helper_observer_cb, "my-type-is-scorpio", &start_data));
	ASSERT_TRUE(ubuntu_app_launch_observer_delete_helper_stop(helper_observer_cb, "my-type-is-libra", &stop_data));
}

gboolean
datain (GIOChannel * source, GIOCondition cond, gpointer data)
{
	gsize * datacnt = static_cast<gsize *>(data);
	gchar * str = NULL;
	gsize len = 0;
	GError * error = NULL;

	g_io_channel_read_line(source, &str, &len, NULL, &error);
	g_free(str);

	if (error != NULL) {
		g_warning("Unable to read from channel: %s", error->message);
		g_error_free(error);
	}

	*datacnt += len;

	return TRUE;
}

static void
signal_increment (GDBusConnection * connection, const gchar * sender, const gchar * path, const gchar * interface, const gchar * signal, GVariant * params, gpointer user_data)
{
	guint * count = (guint *)user_data;
	g_debug("Count incremented to: %d", *count + 1);
	*count = *count + 1;
}

// DISABLED: Skipping these tests to not block on bug #1584849
TEST_F(LibUAL, DISABLED_PauseResume)
{
	g_setenv("UBUNTU_APP_LAUNCH_OOM_PROC_PATH", CMAKE_BINARY_DIR "/libual-proc" , 1);

	/* Setup some spew */
	GPid spewpid = 0;
	gint spewstdout = 0;
	const gchar * spewline[] = { SPEW_UTILITY, NULL };
	ASSERT_TRUE(g_spawn_async_with_pipes(NULL,
		(gchar **)spewline,
		NULL, /* environment */
		G_SPAWN_DEFAULT,
		NULL, NULL, /* child setup */
		&spewpid,
		NULL, /* stdin */
		&spewstdout,
		NULL, /* stderr */
		NULL)); /* error */

	gsize datacnt = 0;
	GIOChannel * spewoutchan = g_io_channel_unix_new(spewstdout);
	g_io_channel_set_flags(spewoutchan, G_IO_FLAG_NONBLOCK, NULL);
	g_io_add_watch(spewoutchan, G_IO_IN, datain, &datacnt);

	/* Setup our OOM adjust file */
	gchar * procdir = g_strdup_printf(CMAKE_BINARY_DIR "/libual-proc/%d", spewpid);
	ASSERT_EQ(0, g_mkdir_with_parents(procdir, 0700));
	gchar * oomadjfile = g_strdup_printf("%s/oom_score_adj", procdir);
	g_free(procdir);
	ASSERT_TRUE(g_file_set_contents(oomadjfile, "0", -1, NULL));

	/* Setup the cgroup */
	g_setenv("UBUNTU_APP_LAUNCH_CG_MANAGER_NAME", "org.test.cgmock2", TRUE);
	DbusTestDbusMock * cgmock2 = dbus_test_dbus_mock_new("org.test.cgmock2");
	DbusTestDbusMockObject * cgobject = dbus_test_dbus_mock_get_object(cgmock2, "/org/linuxcontainers/cgmanager", "org.linuxcontainers.cgmanager0_0", NULL);
	gchar * pypids = g_strdup_printf("ret = [%d]", spewpid);
	dbus_test_dbus_mock_object_add_method(cgmock, cgobject,
		"GetTasksRecursive",
		G_VARIANT_TYPE("(ss)"),
		G_VARIANT_TYPE("ai"),
		pypids,
		NULL);
	g_free(pypids);

	dbus_test_service_add_task(service, DBUS_TEST_TASK(cgmock2));
	dbus_test_task_run(DBUS_TEST_TASK(cgmock2));
	g_object_unref(G_OBJECT(cgmock2));
	
	/* Setup ZG Mock */
	DbusTestDbusMock * zgmock = dbus_test_dbus_mock_new("org.gnome.zeitgeist.Engine");
	DbusTestDbusMockObject * zgobj = dbus_test_dbus_mock_get_object(zgmock, "/org/gnome/zeitgeist/log/activity", "org.gnome.zeitgeist.Log", NULL);

	dbus_test_dbus_mock_object_add_method(zgmock, zgobj,
		"InsertEvents",
		G_VARIANT_TYPE("a(asaasay)"),
		G_VARIANT_TYPE("au"),
		"ret = [ 0 ]",
		NULL);
	
	dbus_test_dbus_mock_object_add_property(zgmock, zgobj,
		"version",
		G_VARIANT_TYPE("(iii)"),
		g_variant_new("(iii)", 0, 9, 16),
		nullptr);
	dbus_test_dbus_mock_object_add_property(zgmock, zgobj,
		"extensions",
		G_VARIANT_TYPE("as"),
		g_variant_new_array(G_VARIANT_TYPE_STRING, nullptr, 0),
		nullptr);
	dbus_test_dbus_mock_object_add_property(zgmock, zgobj,
		"datapath",
		G_VARIANT_TYPE("s"),
		g_variant_new_string(CMAKE_BINARY_DIR "/zg/activity.sqlite"),
		nullptr);

	dbus_test_service_add_task(service, DBUS_TEST_TASK(zgmock));
	dbus_test_task_run(DBUS_TEST_TASK(zgmock));
	g_object_unref(G_OBJECT(zgmock));

	/* Give things a chance to start */
    EXPECT_EVENTUALLY_EQ(DBUS_TEST_TASK_STATE_RUNNING, dbus_test_task_get_state(DBUS_TEST_TASK(cgmock2)));
    EXPECT_EVENTUALLY_EQ(DBUS_TEST_TASK_STATE_RUNNING, dbus_test_task_get_state(DBUS_TEST_TASK(zgmock)));

	/* Setup signal handling */
	guint paused_count = 0;
	guint resumed_count = 0;
	guint paused_signal = g_dbus_connection_signal_subscribe(bus,
		nullptr,
		"com.canonical.UbuntuAppLaunch",
		"ApplicationPaused",
		"/",
		nullptr,
		G_DBUS_SIGNAL_FLAGS_NONE,
		signal_increment,
		&paused_count,
		nullptr);
	guint resumed_signal = g_dbus_connection_signal_subscribe(bus,
		nullptr,
		"com.canonical.UbuntuAppLaunch",
		"ApplicationResumed",
		"/",
		nullptr,
		G_DBUS_SIGNAL_FLAGS_NONE,
		signal_increment,
		&resumed_count,
		nullptr);

	/* Test it */
	EXPECT_NE(0, datacnt);
	paused_count = 0;

	/* Pause the app */
	EXPECT_TRUE(ubuntu_app_launch_pause_application("com.test.good_application_1.2.3"));

	pause(0); /* Flush queued events */
	datacnt = 0; /* clear it */

	/* Check data coming out */
	EXPECT_EVENTUALLY_EQ(1, paused_count);
	EXPECT_EQ(0, datacnt);

	/* Check to make sure we sent the event to ZG */
	guint numcalls = 0;
	const DbusTestDbusMockCall * calls = dbus_test_dbus_mock_object_get_method_calls(zgmock, zgobj, "InsertEvents", &numcalls, NULL);

	EXPECT_NE(nullptr, calls);
	EXPECT_EQ(1, numcalls);

	dbus_test_dbus_mock_object_clear_method_calls(zgmock, zgobj, NULL);
	
	/* Check to ensure we set the OOM score */
	gchar * pauseoomscore = NULL;
	ASSERT_TRUE(g_file_get_contents(oomadjfile, &pauseoomscore, NULL, NULL));
	EXPECT_STREQ("900", pauseoomscore);
	g_free(pauseoomscore);
	resumed_count = 0;

	/* Now Resume the App */
	EXPECT_TRUE(ubuntu_app_launch_resume_application("com.test.good_application_1.2.3"));

	/* Ensure we started getting some data */
	EXPECT_EVENTUALLY_EQ(1, resumed_count);
	EXPECT_NE(0, datacnt);

	/* Check to make sure we sent the event to ZG */
	numcalls = 0;
	calls = dbus_test_dbus_mock_object_get_method_calls(zgmock, zgobj, "InsertEvents", &numcalls, NULL);

	EXPECT_NE(nullptr, calls);
	EXPECT_EQ(1, numcalls);

	/* Check to ensure we set the OOM score */
	gchar * resumeoomscore = NULL;
	ASSERT_TRUE(g_file_get_contents(oomadjfile, &resumeoomscore, NULL, NULL));
	EXPECT_STREQ("100", resumeoomscore);
	g_free(resumeoomscore);

	/* Check to see if we got the resume dbus signal */
	EXPECT_EQ(1, resumed_count);

	/* Clean up */
	gchar * killstr = g_strdup_printf("kill -9 %d", spewpid);
	ASSERT_TRUE(g_spawn_command_line_sync(killstr, NULL, NULL, NULL, NULL));
	g_free(killstr);

	g_io_channel_unref(spewoutchan);

	g_spawn_command_line_sync("rm -rf " CMAKE_BINARY_DIR "/libual-proc", NULL, NULL, NULL, NULL);

	g_dbus_connection_signal_unsubscribe(bus, paused_signal);
	g_dbus_connection_signal_unsubscribe(bus, resumed_signal);

	g_free(oomadjfile);
}

TEST_F(LibUAL, StartSessionHelper)
{
	DbusTestDbusMockObject * obj = dbus_test_dbus_mock_get_object(mock, "/com/test/untrusted/helper", "com.ubuntu.Upstart0_6.Job", NULL);
	MirConnection * conn = mir_connect_sync("libual-test", "start-session-helper"); // Mocked, doesn't need cleaning up
	MirPromptSession * msession = mir_connection_create_prompt_session_sync(conn, 5, nullptr, nullptr);

	/* Building a temporary file and making an FD for it */
	const char * filedata = "This is some data that we should get on the other side\n";
	ASSERT_TRUE(g_file_set_contents(SESSION_TEMP_FILE, filedata, strlen(filedata), nullptr) == TRUE);
	int mirfd = open(SESSION_TEMP_FILE, 0);
	mir_mock_set_trusted_fd(mirfd);

	/* Basic make sure we can send the event */
	gchar * instance_id = ubuntu_app_launch_start_session_helper("untrusted-type", msession, "com.test.multiple_first_1.2.3", NULL);
	ASSERT_NE(nullptr, instance_id);

	guint len = 0;
	const DbusTestDbusMockCall * calls = dbus_test_dbus_mock_object_get_method_calls(mock, obj, "Start", &len, NULL);
	EXPECT_NE(nullptr, calls);
	EXPECT_EQ(1, len);

	EXPECT_STREQ("Start", calls->name);
	EXPECT_EQ(2, g_variant_n_children(calls->params));

	GVariant * block = g_variant_get_child_value(calls->params, 1);
	EXPECT_TRUE(g_variant_get_boolean(block));
	g_variant_unref(block);

	/* Check the environment */
	GVariant * env = g_variant_get_child_value(calls->params, 0);
	EXPECT_TRUE(check_env(env, "APP_ID", "com.test.multiple_first_1.2.3"));
	EXPECT_TRUE(check_env(env, "HELPER_TYPE", "untrusted-type"));
	EXPECT_TRUE(check_env(env, "INSTANCE_ID", instance_id));

	GVariant * mnamev = find_env(env, "UBUNTU_APP_LAUNCH_DEMANGLE_NAME");
	ASSERT_NE(nullptr, mnamev); /* Have to assert because, eh, GVariant */
	EXPECT_STREQ(g_dbus_connection_get_unique_name(bus), g_variant_get_string(mnamev, nullptr) + strlen("UBUNTU_APP_LAUNCH_DEMANGLE_NAME="));
	GVariant * mpathv = find_env(env, "UBUNTU_APP_LAUNCH_DEMANGLE_PATH");
	ASSERT_NE(nullptr, mpathv); /* Have to assert because, eh, GVariant */

	g_variant_unref(env);

	/* Setup environment for call */
	const gchar * mname = g_variant_get_string(mnamev, nullptr);
	mname += strlen("UBUNTU_APP_LAUNCH_DEMANGLE_NAME=");
	g_setenv("UBUNTU_APP_LAUNCH_DEMANGLE_NAME", mname, TRUE);
	g_variant_unref(mnamev);

	const gchar * mpath = g_variant_get_string(mpathv, nullptr);
	mpath += strlen("UBUNTU_APP_LAUNCH_DEMANGLE_PATH=");
	g_setenv("UBUNTU_APP_LAUNCH_DEMANGLE_PATH", mpath, TRUE);
	g_variant_unref(mpathv);

	/* Exec our tool */
	std::promise<std::string> outputpromise;
	std::thread t([&outputpromise]() {
		gchar * socketstdout = nullptr;
		GError * error = nullptr;
		g_unsetenv("G_MESSAGES_DEBUG");

		g_spawn_command_line_sync(
				SOCKET_DEMANGLER " " SOCKET_TOOL,
				&socketstdout,
				nullptr,
				nullptr,
				&error);

		if (error != nullptr) {
			fprintf(stderr, "Unable to spawn '" SOCKET_DEMANGLER " " SOCKET_TOOL "': %s\n", error->message);
			g_error_free(error);
			outputpromise.set_value(std::string(""));
		} else {
			outputpromise.set_value(std::string(socketstdout));
			g_free(socketstdout);
		}
	});
	t.detach();

	auto outputfuture = outputpromise.get_future();
	while (outputfuture.wait_for(std::chrono::milliseconds{1}) != std::future_status::ready) {
		pause();
	}

	ASSERT_STREQ(filedata, outputfuture.get().c_str());

	ASSERT_TRUE(dbus_test_dbus_mock_object_clear_method_calls(mock, obj, NULL));

	return;
}

TEST_F(LibUAL, SetExec)
{
	DbusTestDbusMockObject * obj = dbus_test_dbus_mock_get_object(mock, "/com/ubuntu/Upstart", "com.ubuntu.Upstart0_6", NULL);

	const char * exec = "lets exec this";

	g_setenv("UPSTART_JOB", "fubar", TRUE);
	g_unsetenv("UBUNTU_APP_LAUNCH_DEMANGLE_NAME");
	EXPECT_TRUE(ubuntu_app_launch_helper_set_exec(exec, NULL));

	guint len = 0;
	const DbusTestDbusMockCall * calls = dbus_test_dbus_mock_object_get_method_calls(mock, obj, "SetEnv", &len, NULL);
	ASSERT_NE(nullptr, calls);
	EXPECT_EQ(1, len);

	gchar * appexecstr = g_strdup_printf("APP_EXEC=%s", exec);
	GVariant * appexecenv = g_variant_get_child_value(calls[0].params, 1);
	EXPECT_STREQ(appexecstr, g_variant_get_string(appexecenv, nullptr));
	g_variant_unref(appexecenv);
	g_free(appexecstr);

	ASSERT_TRUE(dbus_test_dbus_mock_object_clear_method_calls(mock, obj, NULL));

	/* Now check for the demangler */
	g_setenv("UBUNTU_APP_LAUNCH_DEMANGLE_NAME", g_dbus_connection_get_unique_name(bus), TRUE);
	EXPECT_TRUE(ubuntu_app_launch_helper_set_exec(exec, NULL));

	calls = dbus_test_dbus_mock_object_get_method_calls(mock, obj, "SetEnv", &len, NULL);
	ASSERT_NE(nullptr, calls);
	EXPECT_EQ(1, len);

	gchar * demangleexecstr = g_strdup_printf("APP_EXEC=%s %s", SOCKET_DEMANGLER_INSTALL, exec);
	appexecenv = g_variant_get_child_value(calls[0].params, 1);
	EXPECT_STREQ(demangleexecstr, g_variant_get_string(appexecenv, nullptr));
	g_variant_unref(appexecenv);
	g_free(demangleexecstr);

	ASSERT_TRUE(dbus_test_dbus_mock_object_clear_method_calls(mock, obj, NULL));

	/* Now check for the directory */
	g_setenv("UBUNTU_APP_LAUNCH_DEMANGLE_NAME", g_dbus_connection_get_unique_name(bus), TRUE);
	EXPECT_TRUE(ubuntu_app_launch_helper_set_exec(exec, "/not/a/real/directory"));

	calls = dbus_test_dbus_mock_object_get_method_calls(mock, obj, "SetEnv", &len, NULL);
	ASSERT_NE(nullptr, calls);
	EXPECT_EQ(2, len);

	appexecenv = g_variant_get_child_value(calls[1].params, 1);
	EXPECT_STREQ("APP_DIR=/not/a/real/directory", g_variant_get_string(appexecenv, nullptr));
	g_variant_unref(appexecenv);

	ASSERT_TRUE(dbus_test_dbus_mock_object_clear_method_calls(mock, obj, NULL));
}

TEST_F(LibUAL, AppInfo)
{
	g_setenv("TEST_CLICK_DB", "click-db-dir", TRUE);
	g_setenv("TEST_CLICK_USER", "test-user", TRUE);

	char * dir = nullptr;
	char * file = nullptr;

	/* Basics */
	EXPECT_TRUE(ubuntu_app_launch_application_info("com.test.good_application_1.2.3", nullptr, nullptr));
	EXPECT_FALSE(ubuntu_app_launch_application_info("com.test.bad_not-app_1.3.3.7", nullptr, nullptr));
	EXPECT_FALSE(ubuntu_app_launch_application_info(nullptr, nullptr, nullptr));

	/* Ensure false doesn't set the values */
	EXPECT_FALSE(ubuntu_app_launch_application_info("com.test.bad_not-app_1.3.3.7", &dir, &file));
	EXPECT_EQ(nullptr, dir);
	EXPECT_EQ(nullptr, file);
	g_clear_pointer(&dir, g_free);
	g_clear_pointer(&file, g_free);

	/* Correct values from a click */
	EXPECT_TRUE(ubuntu_app_launch_application_info("com.test.good_application_1.2.3", &dir, &file));
	EXPECT_STREQ(CMAKE_SOURCE_DIR "/click-root-dir/.click/users/test-user/com.test.good", dir);
	EXPECT_STREQ("application.desktop", file);
	g_clear_pointer(&dir, g_free);
	g_clear_pointer(&file, g_free);

	/* Correct values from a legacy */
	EXPECT_TRUE(ubuntu_app_launch_application_info("bar", &dir, &file));
	EXPECT_STREQ(CMAKE_SOURCE_DIR, dir);
	EXPECT_STREQ("applications/bar.desktop", file);
	g_clear_pointer(&dir, g_free);
	g_clear_pointer(&file, g_free);

	/* Correct values for libertine */
	EXPECT_TRUE(ubuntu_app_launch_application_info("container-name_test_0.0", &dir, &file));
	EXPECT_STREQ(CMAKE_SOURCE_DIR "/libertine-data/libertine-container/container-name/rootfs/usr/share", dir);
	EXPECT_STREQ("applications/test.desktop", file);
	g_clear_pointer(&dir, g_free);
	g_clear_pointer(&file, g_free);
}<|MERGE_RESOLUTION|>--- conflicted
+++ resolved
@@ -25,15 +25,9 @@
 #include <thread>
 #include <zeitgeist.h>
 
-<<<<<<< HEAD
-#include "registry.h"
-
-extern "C" {
-=======
 #include "application.h"
 #include "helper.h"
 #include "registry.h"
->>>>>>> 4683557a
 #include "ubuntu-app-launch.h"
 
 #include "eventually-fixture.h"
