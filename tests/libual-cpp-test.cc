--- conflicted
+++ resolved
@@ -348,8 +348,6 @@
     expected = snapRoot + "/unity8-package/x123/no-xmir.png";
     EXPECT_EQ(expected, app->info()->iconPath().value());
 }
-<<<<<<< HEAD
-=======
 
 TEST_F(LibUAL, NoGraphicalSnapInterface)
 {
@@ -369,114 +367,6 @@
         FAIL() << "Expected std::runtime_error";
     }
 }
-
-TEST_F(LibUAL, StartSnapApplication)
-{
-    SnapdMock snapd{LOCAL_SNAPD_TEST_SOCKET, {u8Package, interfaces, u8Package}};
-    registry = std::make_shared<ubuntu::app_launch::Registry>();
-
-    auto obj = dbus_test_dbus_mock_get_object(mock, "/com/test/application_snap", "com.ubuntu.Upstart0_6.Job", NULL);
-
-    /* Basic make sure we can send the event */
-    auto appid = ubuntu::app_launch::AppID::parse("unity8-package_single_x123");
-    auto app = ubuntu::app_launch::Application::create(appid, registry);
-    app->launch();
-
-    EXPECT_EQ(1, dbus_test_dbus_mock_object_check_method_call(mock, obj, "Start", NULL, NULL));
-
-    ASSERT_TRUE(dbus_test_dbus_mock_object_clear_method_calls(mock, obj, NULL));
-
-    /* Now look at the details of the call */
-    app->launch();
-
-    guint len = 0;
-    const DbusTestDbusMockCall* calls = dbus_test_dbus_mock_object_get_method_calls(mock, obj, "Start", &len, NULL);
-    EXPECT_NE(nullptr, calls);
-    EXPECT_EQ(1u, len);
-
-    EXPECT_STREQ("Start", calls->name);
-    EXPECT_EQ(2u, g_variant_n_children(calls->params));
-
-    GVariant* block = g_variant_get_child_value(calls->params, 1);
-    EXPECT_TRUE(g_variant_get_boolean(block));
-    g_variant_unref(block);
-
-    GVariant* env = g_variant_get_child_value(calls->params, 0);
-    EXPECT_TRUE(check_env(env, "APP_ID", "unity8-package_single_x123"));
-    g_variant_unref(env);
-
-    ASSERT_TRUE(dbus_test_dbus_mock_object_clear_method_calls(mock, obj, NULL));
-
-    /* Let's pass some URLs */
-    std::vector<ubuntu::app_launch::Application::URL> urls{
-        ubuntu::app_launch::Application::URL::from_raw("http://ubuntu.com/"),
-        ubuntu::app_launch::Application::URL::from_raw("https://ubuntu.com/"),
-        ubuntu::app_launch::Application::URL::from_raw("file:///home/phablet/test.txt")};
-
-    app->launch(urls);
-
-    len = 0;
-    calls = dbus_test_dbus_mock_object_get_method_calls(mock, obj, "Start", &len, NULL);
-    EXPECT_NE(nullptr, calls);
-    EXPECT_EQ(1u, len);
-
-    env = g_variant_get_child_value(calls->params, 0);
-    EXPECT_TRUE(check_env(env, "APP_ID", "unity8-package_single_x123"));
-    EXPECT_TRUE(
-        check_env(env, "APP_URIS", "'http://ubuntu.com/' 'https://ubuntu.com/' 'file:///home/phablet/test.txt'"));
-    g_variant_unref(env);
-
-    return;
-}
-
-TEST_F(LibUAL, StartSnapApplicationTest)
-{
-    SnapdMock snapd{LOCAL_SNAPD_TEST_SOCKET, {u8Package, interfaces, u8Package}};
-    registry = std::make_shared<ubuntu::app_launch::Registry>();
-
-    auto obj = dbus_test_dbus_mock_get_object(mock, "/com/test/application_snap", "com.ubuntu.Upstart0_6.Job", NULL);
-
-    /* Basic make sure we can send the event */
-    auto appid = ubuntu::app_launch::AppID::parse("unity8-package_single_x123");
-    auto app = ubuntu::app_launch::Application::create(appid, registry);
-    app->launchTest();
-
-    guint len = 0;
-    auto calls = dbus_test_dbus_mock_object_get_method_calls(mock, obj, "Start", &len, NULL);
-    EXPECT_NE(nullptr, calls);
-    EXPECT_EQ(1u, len);
-
-    EXPECT_STREQ("Start", calls->name);
-    EXPECT_EQ(2u, g_variant_n_children(calls->params));
-
-    GVariant* block = g_variant_get_child_value(calls->params, 1);
-    EXPECT_TRUE(g_variant_get_boolean(block));
-    g_variant_unref(block);
-
-    GVariant* env = g_variant_get_child_value(calls->params, 0);
-    EXPECT_TRUE(check_env(env, "APP_ID", "unity8-package_single_x123"));
-    EXPECT_TRUE(check_env(env, "QT_LOAD_TESTABILITY", "1"));
-    g_variant_unref(env);
-}
-
-TEST_F(LibUAL, StopSnapApplication)
-{
-    SnapdMock snapd{LOCAL_SNAPD_TEST_SOCKET, {u8Package, interfaces, u8Package}};
-    registry = std::make_shared<ubuntu::app_launch::Registry>();
-
-    auto obj = dbus_test_dbus_mock_get_object(mock, "/com/test/application_snap", "com.ubuntu.Upstart0_6.Job", NULL);
-
-    auto appid = ubuntu::app_launch::AppID::parse("unity8-package_foo_x123");
-    auto app = ubuntu::app_launch::Application::create(appid, registry);
-
-    ASSERT_TRUE(app->hasInstances());
-    EXPECT_EQ(1, int(app->instances().size()));
-
-    app->instances()[0]->stop();
-
-    ASSERT_EQ(dbus_test_dbus_mock_object_check_method_call(mock, obj, "Stop", NULL, NULL), 1);
-}
->>>>>>> 538bf47f
 #endif
 
 TEST_F(LibUAL, ApplicationPid)
