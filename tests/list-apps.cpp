--- conflicted
+++ resolved
@@ -191,10 +191,10 @@
 TEST_F(ListApps, ListSnap)
 {
     SnapdMock mock{SNAPD_LIST_APPS_SOCKET,
-                   {interfaces, u8Package, /* unity8 check */
-                    interfaces, u8Package, u8Package, /* mir check */
+                   {interfaces, u8Package,                                             /* unity8 check */
+                    interfaces, u8Package, u8Package,                                  /* mir check */
                     interfaces, u8Package, u7Package, u7Package, u7Package, u8Package, /* unity7 check */
-                    interfaces, x11Package, x11Package, x11Package}}; /* x11 check */
+                    interfaces, x11Package, x11Package, x11Package}};                  /* x11 check */
     auto registry = std::make_shared<ubuntu::app_launch::Registry>();
 
     ubuntu::app_launch::app_store::Snap store;
@@ -215,51 +215,32 @@
     EXPECT_FALSE(findApp(apps, "unity7-package_scope_x123"));
     EXPECT_FALSE(findApp(apps, "x11-package_hidden_x123"));
 
-<<<<<<< HEAD
-    EXPECT_EQ("unity8",
-              std::dynamic_pointer_cast<ubuntu::app_launch::app_impls::Snap>(getApp(apps, "unity8-package_foo_x123"))
-                  ->getInterface());
-    EXPECT_EQ("unity7",
-              std::dynamic_pointer_cast<ubuntu::app_launch::app_impls::Snap>(getApp(apps, "unity7-package_single_x123"))
-                  ->getInterface());
-    EXPECT_EQ(
-        "unity7",
-        std::dynamic_pointer_cast<ubuntu::app_launch::app_impls::Snap>(getApp(apps, "unity7-package_multiple_x123"))
-            ->getInterface());
-    EXPECT_EQ("x11",
-              std::dynamic_pointer_cast<ubuntu::app_launch::app_impls::Snap>(getApp(apps, "x11-package_multiple_x123"))
-                  ->getInterface());
-=======
-    EXPECT_TRUE(getApp(apps, "unity8-package_foo_x123")->info()
-                    ->supportsUbuntuLifecycle());
-    EXPECT_FALSE(getApp(apps, "unity7-package_single_x123")->info()
-                    ->supportsUbuntuLifecycle());
-    EXPECT_FALSE(getApp(apps, "unity7-package_multiple_x123")->info()
-                    ->supportsUbuntuLifecycle());
-
-    EXPECT_TRUE(std::dynamic_pointer_cast<ubuntu::app_launch::app_info::Desktop>(getApp(apps, "x11-package_multiple_x123")->info())
+    EXPECT_TRUE(getApp(apps, "unity8-package_foo_x123")->info()->supportsUbuntuLifecycle());
+    EXPECT_FALSE(getApp(apps, "unity7-package_single_x123")->info()->supportsUbuntuLifecycle());
+    EXPECT_FALSE(getApp(apps, "unity7-package_multiple_x123")->info()->supportsUbuntuLifecycle());
+
+    EXPECT_TRUE(std::dynamic_pointer_cast<ubuntu::app_launch::app_info::Desktop>(
+                    getApp(apps, "x11-package_multiple_x123")->info())
                     ->xMirEnable());
-    EXPECT_TRUE(std::dynamic_pointer_cast<ubuntu::app_launch::app_info::Desktop>(getApp(apps, "unity7-package_single_x123")->info())
+    EXPECT_TRUE(std::dynamic_pointer_cast<ubuntu::app_launch::app_info::Desktop>(
+                    getApp(apps, "unity7-package_single_x123")->info())
                     ->xMirEnable());
-    EXPECT_TRUE(std::dynamic_pointer_cast<ubuntu::app_launch::app_info::Desktop>(getApp(apps, "unity8-package_foo_x123")->info())
+    EXPECT_TRUE(std::dynamic_pointer_cast<ubuntu::app_launch::app_info::Desktop>(
+                    getApp(apps, "unity8-package_foo_x123")->info())
                     ->xMirEnable());
-    EXPECT_FALSE(std::dynamic_pointer_cast<ubuntu::app_launch::app_info::Desktop>(getApp(apps, "unity8-package_qmlapp_x123")->info())
-                    ->xMirEnable());
->>>>>>> 47757521
+    EXPECT_FALSE(std::dynamic_pointer_cast<ubuntu::app_launch::app_info::Desktop>(
+                     getApp(apps, "unity8-package_qmlapp_x123")->info())
+                     ->xMirEnable());
 }
 
 TEST_F(ListApps, ListAll)
 {
     SnapdMock mock{SNAPD_LIST_APPS_SOCKET,
-                   {interfaces, u8Package, /* unity8 check */
-                    interfaces, u8Package, u8Package, /* mir check */
+                   {interfaces, u8Package,                                             /* unity8 check */
+                    interfaces, u8Package, u8Package,                                  /* mir check */
                     interfaces, u8Package, u7Package, u7Package, u7Package, u8Package, /* unity7 check */
-<<<<<<< HEAD
                     interfaces, x11Package, x11Package, x11Package}};                  /* x11 check */
-=======
-                    interfaces, x11Package, x11Package, x11Package}}; /* x11 check */
-#endif
->>>>>>> 47757521
+
     auto registry = std::make_shared<ubuntu::app_launch::Registry>();
 
     /* Get all the apps */
@@ -267,13 +248,5 @@
 
     printApps(apps);
 
-<<<<<<< HEAD
     EXPECT_EQ(8, int(apps.size()));
-=======
-#ifdef ENABLE_SNAPPY
-    EXPECT_EQ(20, int(apps.size()));
-#else
-    EXPECT_EQ(15, int(apps.size()));
-#endif
->>>>>>> 47757521
 }