--- conflicted
+++ resolved
@@ -162,17 +162,12 @@
     auto registry = std::make_shared<ubuntu::app_launch::Registry>();
     auto apps = ubuntu::app_launch::app_impls::Libertine::list(registry);
 
-<<<<<<< HEAD
+    printApps(apps);
+
     EXPECT_EQ(3, apps.size());
-=======
-    printApps(apps);
-
-    EXPECT_EQ(2, apps.size());
->>>>>>> 9b586187
 
     EXPECT_TRUE(findApp(apps, "container-name_test_0.0"));
     EXPECT_TRUE(findApp(apps, "container-name_user-app_0.0"));
-    EXPECT_TRUE(findApp(apps, "container-name_test-nested_0.0"));
 }
 
 static std::pair<std::string, std::string> interfaces{
@@ -232,10 +227,7 @@
     /* Get all the apps */
     auto apps = ubuntu::app_launch::Registry::installedApps(registry);
 
-<<<<<<< HEAD
-=======
-    printApps(apps);
-
->>>>>>> 9b586187
-    EXPECT_EQ(18, apps.size());
+    printApps(apps);
+
+    EXPECT_EQ(19, apps.size());
 }