/*
 * Copyright © 2016 Canonical Ltd.
 *
 * This program is free software: you can redistribute it and/or modify it
 * under the terms of the GNU General Public License version 3, as published
 * by the Free Software Foundation.
 *
 * This program is distributed in the hope that it will be useful, but
 * WITHOUT ANY WARRANTY; without even the implied warranties of
 * MERCHANTABILITY, SATISFACTORY QUALITY, or FITNESS FOR A PARTICULAR
 * PURPOSE.  See the GNU General Public License for more details.
 *
 * You should have received a copy of the GNU General Public License along
 * with this program.  If not, see <http://www.gnu.org/licenses/>.
 *
 * Authors:
 *     Ted Gould <ted.gould@canonical.com>
 */

#include <gio/gio.h>
#include <glib/gstdio.h>
#include <gtest/gtest.h>
#include <numeric>

#include "eventually-fixture.h"
#include "libertine-service.h"

<<<<<<< HEAD
#include "application-impl-legacy.h"
#include "application-impl-libertine.h"
=======
#include "app-store-click.h"
#include "app-store-legacy.h"
#include "app-store-libertine.h"
#include "app-store-snap.h"
>>>>>>> 6b7c0d65
#include "application-impl-snap.h"
#include "application.h"
#include "registry.h"

#include "snapd-mock.h"
#define SNAPD_LIST_APPS_SOCKET SNAPD_TEST_SOCKET "-list-apps"

class ListApps : public EventuallyFixture
{
protected:
    DbusTestService* service = nullptr;
    GDBusConnection* bus = nullptr;
    std::shared_ptr<LibertineService> libertine;

    virtual void SetUp()
    {
        /* Ensure it is cleared */
        g_unlink(SNAPD_LIST_APPS_SOCKET);

        g_setenv("XDG_DATA_DIRS", CMAKE_SOURCE_DIR, TRUE);
        g_setenv("XDG_CACHE_HOME", CMAKE_SOURCE_DIR "/libertine-data", TRUE);
        g_setenv("XDG_DATA_HOME", CMAKE_SOURCE_DIR "/libertine-home", TRUE);

        g_setenv("UBUNTU_APP_LAUNCH_SNAPD_SOCKET", SNAPD_LIST_APPS_SOCKET, TRUE);
        g_setenv("UBUNTU_APP_LAUNCH_SNAP_BASEDIR", SNAP_BASEDIR, TRUE);
        g_setenv("UBUNTU_APP_LAUNCH_DISABLE_SNAPD_TIMEOUT", "You betcha!", TRUE);

        service = dbus_test_service_new(nullptr);

        libertine = std::make_shared<LibertineService>();
        dbus_test_service_add_task(service, *libertine);
        dbus_test_service_add_task(service, libertine->waitTask());

        dbus_test_service_start_tasks(service);

        bus = g_bus_get_sync(G_BUS_TYPE_SESSION, nullptr, nullptr);
        g_dbus_connection_set_exit_on_close(bus, FALSE);
        g_object_add_weak_pointer(G_OBJECT(bus), (gpointer*)&bus);
    }

    virtual void TearDown()
    {
        g_unlink(SNAPD_LIST_APPS_SOCKET);

        libertine.reset();
        g_clear_object(&service);

        g_object_unref(bus);
        ASSERT_EVENTUALLY_EQ(nullptr, bus);
    }

    bool findApp(const std::list<std::shared_ptr<ubuntu::app_launch::Application>>& apps, const std::string& appid)
    {
        return findApp(apps, ubuntu::app_launch::AppID::parse(appid));
    }

    bool findApp(const std::list<std::shared_ptr<ubuntu::app_launch::Application>>& apps,
                 const ubuntu::app_launch::AppID& appId)
    {
        try
        {
            getApp(apps, appId);
            return true;
        }
        catch (std::runtime_error& e)
        {
            return false;
        }
    }

    std::shared_ptr<ubuntu::app_launch::Application> getApp(
        const std::list<std::shared_ptr<ubuntu::app_launch::Application>>& apps, const std::string& appid)
    {
        return getApp(apps, ubuntu::app_launch::AppID::parse(appid));
    }

    std::shared_ptr<ubuntu::app_launch::Application> getApp(
        const std::list<std::shared_ptr<ubuntu::app_launch::Application>>& apps, const ubuntu::app_launch::AppID& appId)
    {
        for (auto app : apps)
        {
            if (app->appId() == appId)
            {
                return app;
            }
        }

        throw std::runtime_error{"Unable to find app: " + std::string{appId}};
    }

    void printApps(const std::list<std::shared_ptr<ubuntu::app_launch::Application>>& apps)
    {
        g_debug("Got apps: %s",
                std::accumulate(apps.begin(), apps.end(), std::string{},
                                [](const std::string& prev, std::shared_ptr<ubuntu::app_launch::Application> app) {
                                    if (prev.empty())
                                    {
                                        return std::string(app->appId());
                                    }
                                    else
                                    {
                                        return prev + ", " + std::string(app->appId());
                                    }
                                })
                    .c_str());
    }
};

<<<<<<< HEAD
=======
TEST_F(ListApps, ListClick)
{
    auto registry = std::make_shared<ubuntu::app_launch::Registry>();
    ubuntu::app_launch::app_store::Click store;
    auto apps = store.list(registry);

    printApps(apps);

    EXPECT_EQ(11, int(apps.size()));

    EXPECT_TRUE(findApp(apps, "chatter.robert-ancell_chatter_2"));
    EXPECT_TRUE(findApp(apps, "com.test.bad-version_application_4.5.6"));
    EXPECT_TRUE(findApp(apps, "com.test.good_application_1.2.3"));
    EXPECT_TRUE(findApp(apps, "com.test.mir_mir_1"));
    EXPECT_TRUE(findApp(apps, "com.test.mir_nomir_1"));
    EXPECT_TRUE(findApp(apps, "com.test.multiple_first_1.2.3"));
    EXPECT_TRUE(findApp(apps, "com.test.multiple_second_1.2.3"));
    EXPECT_TRUE(findApp(apps, "com.test.multiple_third_1.2.3"));
    EXPECT_TRUE(findApp(apps, "com.test.multiple_fourth_1.2.3"));
    EXPECT_TRUE(findApp(apps, "com.test.multiple_fifth_1.2.3"));
    EXPECT_TRUE(findApp(apps, "com.test.no-app_no-application_1.2.3"));

    EXPECT_FALSE(findApp(apps, "com.test.no-hooks_application_1.2.3"));
    EXPECT_FALSE(findApp(apps, "com.test.no-json_application_1.2.3"));
    EXPECT_FALSE(findApp(apps, "com.test.no-object_application_1.2.3"));
    EXPECT_FALSE(findApp(apps, "com.test.no-version_application_1.2.3"));
}

>>>>>>> 6b7c0d65
TEST_F(ListApps, ListLegacy)
{
    auto registry = std::make_shared<ubuntu::app_launch::Registry>();
    ubuntu::app_launch::app_store::Legacy store;
    auto apps = store.list(registry);

    printApps(apps);

    EXPECT_EQ(1, int(apps.size()));

    EXPECT_TRUE(findApp(apps, ubuntu::app_launch::AppID(ubuntu::app_launch::AppID::Package::from_raw({}),
                                                        ubuntu::app_launch::AppID::AppName::from_raw("no-exec"),
                                                        ubuntu::app_launch::AppID::Version::from_raw({}))));
}

TEST_F(ListApps, ListLibertine)
{
    auto registry = std::make_shared<ubuntu::app_launch::Registry>();
    ubuntu::app_launch::app_store::Libertine store;
    auto apps = store.list(registry);

    printApps(apps);

    EXPECT_EQ(3, int(apps.size()));

    EXPECT_TRUE(findApp(apps, "container-name_test_0.0"));
    EXPECT_TRUE(findApp(apps, "container-name_user-app_0.0"));
}

static std::pair<std::string, std::string> interfaces{
    "GET /v2/interfaces HTTP/1.1\r\nHost: snapd\r\nAccept: */*\r\n\r\n",
    SnapdMock::httpJsonResponse(
        SnapdMock::snapdOkay(SnapdMock::interfacesJson({{"unity8", "unity8-package", {"foo", "bar"}},
                                                        {"unity7", "unity8-package", {"foo"}},
                                                        {"unity7", "unity7-package", {"single", "multiple"}},
                                                        {"x11", "x11-package", {"multiple", "hidden"}}

        })))};
static std::pair<std::string, std::string> u8Package{
    "GET /v2/snaps/unity8-package HTTP/1.1\r\nHost: snapd\r\nAccept: */*\r\n\r\n",
    SnapdMock::httpJsonResponse(SnapdMock::snapdOkay(
        SnapdMock::packageJson("unity8-package", "active", "app", "1.2.3.4", "x123", {"foo", "bar"})))};
static std::pair<std::string, std::string> u7Package{
    "GET /v2/snaps/unity7-package HTTP/1.1\r\nHost: snapd\r\nAccept: */*\r\n\r\n",
    SnapdMock::httpJsonResponse(SnapdMock::snapdOkay(SnapdMock::packageJson(
        "unity7-package", "active", "app", "1.2.3.4", "x123", {"scope", "single", "multiple"})))};
static std::pair<std::string, std::string> x11Package{
    "GET /v2/snaps/x11-package HTTP/1.1\r\nHost: snapd\r\nAccept: */*\r\n\r\n",
    SnapdMock::httpJsonResponse(SnapdMock::snapdOkay(
        SnapdMock::packageJson("x11-package", "active", "app", "1.2.3.4", "x123", {"multiple", "hidden"})))};

TEST_F(ListApps, ListSnap)
{
    SnapdMock mock{SNAPD_LIST_APPS_SOCKET,
                   {interfaces, u8Package, u8Package, u8Package,                       /* unity8 check */
                    interfaces, u8Package, u7Package, u7Package, u7Package, u8Package, /* unity7 check */
                    interfaces, x11Package, x11Package, x11Package}};                  /* x11 check */
    auto registry = std::make_shared<ubuntu::app_launch::Registry>();

    ubuntu::app_launch::app_store::Snap store;
    auto apps = store.list(registry);

    printApps(apps);

    mock.result();

    EXPECT_EQ(4, int(apps.size()));
    EXPECT_TRUE(findApp(apps, "unity8-package_foo_x123"));
    EXPECT_TRUE(findApp(apps, "unity7-package_single_x123"));
    EXPECT_TRUE(findApp(apps, "unity7-package_multiple_x123"));
    EXPECT_TRUE(findApp(apps, "x11-package_multiple_x123"));

    EXPECT_FALSE(findApp(apps, "unity8-package_bar_x123"));
    EXPECT_FALSE(findApp(apps, "unity7-package_scope_x123"));
    EXPECT_FALSE(findApp(apps, "x11-package_hidden_x123"));

    EXPECT_EQ("unity8",
              std::dynamic_pointer_cast<ubuntu::app_launch::app_impls::Snap>(getApp(apps, "unity8-package_foo_x123"))
                  ->getInterface());
    EXPECT_EQ("unity7",
              std::dynamic_pointer_cast<ubuntu::app_launch::app_impls::Snap>(getApp(apps, "unity7-package_single_x123"))
                  ->getInterface());
    EXPECT_EQ("unity7", std::dynamic_pointer_cast<ubuntu::app_launch::app_impls::Snap>(
                            getApp(apps, "unity7-package_multiple_x123"))
                            ->getInterface());
    EXPECT_EQ("x11",
              std::dynamic_pointer_cast<ubuntu::app_launch::app_impls::Snap>(getApp(apps, "x11-package_multiple_x123"))
                  ->getInterface());
}

TEST_F(ListApps, ListAll)
{
    SnapdMock mock{SNAPD_LIST_APPS_SOCKET,
                   {interfaces, u8Package, u8Package, u8Package,                       /* unity8 check */
                    interfaces, u8Package, u7Package, u7Package, u7Package, u8Package, /* unity7 check */
                    interfaces, x11Package, x11Package, x11Package}};                  /* x11 check */
    auto registry = std::make_shared<ubuntu::app_launch::Registry>();

    /* Get all the apps */
    auto apps = ubuntu::app_launch::Registry::installedApps(registry);

    printApps(apps);

    EXPECT_EQ(8, int(apps.size()));
}<|MERGE_RESOLUTION|>--- conflicted
+++ resolved
@@ -25,15 +25,9 @@
 #include "eventually-fixture.h"
 #include "libertine-service.h"
 
-<<<<<<< HEAD
-#include "application-impl-legacy.h"
-#include "application-impl-libertine.h"
-=======
-#include "app-store-click.h"
 #include "app-store-legacy.h"
 #include "app-store-libertine.h"
 #include "app-store-snap.h"
->>>>>>> 6b7c0d65
 #include "application-impl-snap.h"
 #include "application.h"
 #include "registry.h"
@@ -142,37 +136,6 @@
     }
 };
 
-<<<<<<< HEAD
-=======
-TEST_F(ListApps, ListClick)
-{
-    auto registry = std::make_shared<ubuntu::app_launch::Registry>();
-    ubuntu::app_launch::app_store::Click store;
-    auto apps = store.list(registry);
-
-    printApps(apps);
-
-    EXPECT_EQ(11, int(apps.size()));
-
-    EXPECT_TRUE(findApp(apps, "chatter.robert-ancell_chatter_2"));
-    EXPECT_TRUE(findApp(apps, "com.test.bad-version_application_4.5.6"));
-    EXPECT_TRUE(findApp(apps, "com.test.good_application_1.2.3"));
-    EXPECT_TRUE(findApp(apps, "com.test.mir_mir_1"));
-    EXPECT_TRUE(findApp(apps, "com.test.mir_nomir_1"));
-    EXPECT_TRUE(findApp(apps, "com.test.multiple_first_1.2.3"));
-    EXPECT_TRUE(findApp(apps, "com.test.multiple_second_1.2.3"));
-    EXPECT_TRUE(findApp(apps, "com.test.multiple_third_1.2.3"));
-    EXPECT_TRUE(findApp(apps, "com.test.multiple_fourth_1.2.3"));
-    EXPECT_TRUE(findApp(apps, "com.test.multiple_fifth_1.2.3"));
-    EXPECT_TRUE(findApp(apps, "com.test.no-app_no-application_1.2.3"));
-
-    EXPECT_FALSE(findApp(apps, "com.test.no-hooks_application_1.2.3"));
-    EXPECT_FALSE(findApp(apps, "com.test.no-json_application_1.2.3"));
-    EXPECT_FALSE(findApp(apps, "com.test.no-object_application_1.2.3"));
-    EXPECT_FALSE(findApp(apps, "com.test.no-version_application_1.2.3"));
-}
-
->>>>>>> 6b7c0d65
 TEST_F(ListApps, ListLegacy)
 {
     auto registry = std::make_shared<ubuntu::app_launch::Registry>();
