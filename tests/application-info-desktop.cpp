--- conflicted
+++ resolved
@@ -120,11 +120,6 @@
                                                        ubuntu::app_launch::app_info::DesktopFlags::NONE, nullptr),
                  std::runtime_error);
 
-<<<<<<< HEAD
-=======
-/* Disabling for OTA11 */
-#if 0
->>>>>>> 45f570c3
     // not shown in Unity
     auto notshowin = defaultKeyfile();
     g_key_file_set_string(notshowin.get(), DESKTOP, "NotShowIn", ("Gnome;" + test_dekstop_env + ";").c_str());
