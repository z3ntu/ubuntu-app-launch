Source: ubuntu-app-launch
Section: gnome
Priority: optional
Maintainer: Ted Gould <ted@ubuntu.com>
Build-Depends: abi-compliance-checker,
               click-dev (>= 0.2.2),
               cmake,
               cmake-extras (>= 0.10),
               dbus-x11,
               dbus-test-runner,
               debhelper (>= 9),
               googletest | google-mock,
               libcgmanager-dev,
               libclick-0.4-dev,
               libcurl4-dev | libcurl4-gnutls-dev,
               libdbus-1-dev,
               libdbustest1-dev (>= 14.04.0),
               libertined (>= 1.6),
               libgirepository1.0-dev,
               libglib2.0-dev,
               libgtest-dev,
               libjson-glib-dev (>= 1.1.2),
               liblibertine-dev,
               liblttng-ust-dev,
               libmirclient-dev (>= 0.5),
               libproperties-cpp-dev,
# For ABI check to distro version
# Make sure to set DEB_BUILD_PROFILES when bootstrapping
<<<<<<< HEAD
               libubuntu-app-launch2-dev <!stage1>,
=======
               libubuntu-app-launch3-dev <!stage1>,
               libupstart-dev,
>>>>>>> fc9bb906
               libwhoopsie-dev (>= 0.2.52),
               libzeitgeist-2.0-dev,
               gobject-introspection,
               python3-dbusmock,
Standards-Version: 3.9.4
Homepage: http://launchpad.net/ubuntu-app-launch
# If you aren't a member of ~indicator-applet-developers but need to upload packaging changes,
# just go ahead.  ~indicator-applet-developers will notice and sync up the code again.
Vcs-Bzr: https://code.launchpad.net/~indicator-applet-developers/ubuntu-app-launch/trunk.13.10
Vcs-Browser: http://bazaar.launchpad.net/~indicator-applet-developers/ubuntu-app-launch/trunk.13.10/files

Package: ubuntu-app-launch
Architecture: any
Depends: ${shlibs:Depends},
         ${misc:Depends},
         click-apparmor,
         xmir [amd64 armhf i386],
         zeitgeist-core,
Replaces: upstart-app-launch
Conflicts: upstart-app-launch
Provides: upstart-app-launch
Description: Session init system job for Launching Applications
 Upstart Job file and associated utilities that is used to launch
 applications in a standard and confined way.

Package: ubuntu-app-launch-tools
Architecture: any
Depends: ${shlibs:Depends},
         ${misc:Depends},
         ubuntu-app-launch (= ${binary:Version}),
Replaces: upstart-app-launch-tools
Conflicts: upstart-app-launch-tools
Provides: upstart-app-launch-tools
Description: Tools for working wtih launched applications
 Upstart Job file and associated utilities that is used to launch
 applications in a standard and confined way.
 .
 This package provides tools for working with the Upstart App Launch.

Package: libubuntu-app-launch4
Section: libs
Architecture: any
Depends: ${misc:Depends},
         ${shlibs:Depends},
Pre-Depends: ${misc:Pre-Depends},
Multi-Arch: same
Description: library for sending requests to the ubuntu app launch
 Upstart Job file and associated utilities that is used to launch
 applications in a standard and confined way.
 .
 This package contains shared libraries to be used by applications.

Package: libubuntu-app-launch3-dev
Section: libdevel
Architecture: any
Depends: ${misc:Depends},
         ${shlibs:Depends},
         libglib2.0-dev,
         libmirclient-dev (>= 0.5),
         libproperties-cpp-dev,
         libubuntu-app-launch4 (= ${binary:Version}),
Breaks: libubuntu-app-launch2-dev
Replaces: libubuntu-app-launch2-dev
Pre-Depends: ${misc:Pre-Depends},
Multi-Arch: same
Description: library for sending requests to the ubuntu app launch
 Upstart Job file and associated utilities that is used to launch
 applications in a standard and confined way.
 .
 This package contains files that are needed to build applications.

Package: gir1.2-ubuntu-app-launch-3
Section: libs
Architecture: any
Depends: ${shlibs:Depends},
         ${misc:Depends},
         libubuntu-app-launch4 (= ${binary:Version}),
         ${gir:Depends},
Pre-Depends: ${misc:Pre-Depends}
Recommends: ubuntu-app-launch (= ${binary:Version})
Description: typelib file for libubuntu-app-launch4
 Interface for starting apps and getting info on them.
 .
 This package can be used by other packages using the GIRepository format to
 generate dynamic bindings for libubuntu-app-launch4.

Package: ubuntu-app-test
Architecture: any
Section: devel
Depends: ${shlibs:Depends},
         ${misc:Depends},
         qtchooser,
Description: Small application to help test apps
 Uses trusted prompt sessions to provide a way to easily
 run a command on the command line to look at stdout or
 stderr for developers.<|MERGE_RESOLUTION|>--- conflicted
+++ resolved
@@ -26,12 +26,7 @@
                libproperties-cpp-dev,
 # For ABI check to distro version
 # Make sure to set DEB_BUILD_PROFILES when bootstrapping
-<<<<<<< HEAD
-               libubuntu-app-launch2-dev <!stage1>,
-=======
                libubuntu-app-launch3-dev <!stage1>,
-               libupstart-dev,
->>>>>>> fc9bb906
                libwhoopsie-dev (>= 0.2.52),
                libzeitgeist-2.0-dev,
                gobject-introspection,
