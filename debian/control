Source: ubuntu-app-launch
Section: gnome
Priority: optional
Maintainer: Ted Gould <ted@ubuntu.com>
Build-Depends: click-dev (>= 0.2.2),
               cmake,
               dbus-x11,
               dbus-test-runner,
               debhelper (>= 9),
               libcgmanager-dev,
               libclick-0.4-dev,
               libdbus-1-dev,
               libdbustest1-dev (>= 14.04.0),
               libgirepository1.0-dev,
               libglib2.0-dev,
               libgtest-dev,
               libjson-glib-dev,
               liblttng-ust-dev,
               libnih-dbus-dev,
               libnih-dev,
               libupstart-dev,
               libzeitgeist-2.0-dev,
               gobject-introspection,
               python3-dbusmock,
<<<<<<< HEAD
               upstart-bin (>= 1.11),
=======
               upstart (>= 1.13),
>>>>>>> d9016970
Standards-Version: 3.9.4
Homepage: http://launchpad.net/ubuntu-app-launch
# If you aren't a member of ~indicator-applet-developers but need to upload packaging changes,
# just go ahead.  ~indicator-applet-developers will notice and sync up the code again.
Vcs-Bzr: https://code.launchpad.net/~indicator-applet-developers/ubuntu-app-launch/trunk.13.10
Vcs-Browser: http://bazaar.launchpad.net/~indicator-applet-developers/ubuntu-app-launch/trunk.13.10/files

Package: ubuntu-app-launch
Architecture: any
Depends: ${shlibs:Depends},
         ${misc:Depends},
         click-apparmor,
<<<<<<< HEAD
         upstart-bin (>= 1.11),
=======
         upstart (>= 1.13),
>>>>>>> d9016970
         zeitgeist-core,
Replaces: upstart-app-launch
Conflicts: upstart-app-launch
Provides: upstart-app-launch
Description: Session init system job for Launching Applications
 Upstart Job file and associated utilities that is used to launch
 applications in a standard and confined way.

Package: ubuntu-app-launch-tools
Architecture: any
Depends: ${shlibs:Depends},
         ${misc:Depends},
         ubuntu-app-launch (= ${binary:Version}),
Replaces: upstart-app-launch-tools
Conflicts: upstart-app-launch-tools
Provides: upstart-app-launch-tools
Description: Tools for working wtih launched applications
 Upstart Job file and associated utilities that is used to launch
 applications in a standard and confined way.
 .
 This package provides tools for working with the Upstart App Launch.

Package: libubuntu-app-launch2
Section: libs
Architecture: any
Depends: ${misc:Depends},
         ${shlibs:Depends},
Pre-Depends: ${misc:Pre-Depends},
Multi-Arch: same
Description: library for sending requests to the ubuntu app launch
 Upstart Job file and associated utilities that is used to launch
 applications in a standard and confined way.
 .
 This package contains shared libraries to be used by applications.

Package: libubuntu-app-launch2-dev
Section: libdevel
Architecture: any
Depends: ${misc:Depends},
         ${shlibs:Depends},
         libglib2.0-dev,
         libubuntu-app-launch2 (= ${binary:Version}),
Pre-Depends: ${misc:Pre-Depends},
Multi-Arch: same
Description: library for sending requests to the ubuntu app launch
 Upstart Job file and associated utilities that is used to launch
 applications in a standard and confined way.
 .
 This package contains files that are needed to build applications.

Package: gir1.2-ubuntu-app-launch-2
Section: libs
Architecture: any
Depends: ${shlibs:Depends},
         ${misc:Depends},
         libubuntu-app-launch2 (= ${binary:Version}),
         ${gir:Depends},
Pre-Depends: ${misc:Pre-Depends}
Recommends: ubuntu-app-launch (= ${binary:Version})
Description: typelib file for libubuntu-app-launch2
 Interface for starting apps and getting info on them.
 .
 This package can be used by other packages using the GIRepository format to
 generate dynamic bindings for libubuntu-app-launch2.
<|MERGE_RESOLUTION|>--- conflicted
+++ resolved
@@ -22,11 +22,7 @@
                libzeitgeist-2.0-dev,
                gobject-introspection,
                python3-dbusmock,
-<<<<<<< HEAD
-               upstart-bin (>= 1.11),
-=======
-               upstart (>= 1.13),
->>>>>>> d9016970
+               upstart-bin (>= 1.13),
 Standards-Version: 3.9.4
 Homepage: http://launchpad.net/ubuntu-app-launch
 # If you aren't a member of ~indicator-applet-developers but need to upload packaging changes,
@@ -39,11 +35,7 @@
 Depends: ${shlibs:Depends},
          ${misc:Depends},
          click-apparmor,
-<<<<<<< HEAD
-         upstart-bin (>= 1.11),
-=======
-         upstart (>= 1.13),
->>>>>>> d9016970
+         upstart-bin (>= 1.13),
          zeitgeist-core,
 Replaces: upstart-app-launch
 Conflicts: upstart-app-launch
