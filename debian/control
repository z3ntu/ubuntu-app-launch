Source: ubuntu-app-launch
Section: gnome
Priority: optional
Maintainer: Ted Gould <ted@ubuntu.com>
Build-Depends: abi-compliance-checker,
               cmake,
               cmake-extras (>= 0.10),
               dbus-x11,
               dbus-test-runner,
               debhelper (>= 9),
               googletest | google-mock,
               libcgmanager-dev,
               libcurl4-dev | libcurl4-gnutls-dev,
               libdbus-1-dev,
               libdbustest1-dev (>= 14.04.0),
               libertined (>= 1.6),
               libgirepository1.0-dev,
               libglib2.0-dev,
               libgtest-dev,
               libjson-glib-dev (>= 1.1.2),
               liblibertine-dev,
               liblttng-ust-dev,
               libmirclient-dev (>= 0.5),
               libproperties-cpp-dev,
# For ABI check to distro version
# Make sure to set DEB_BUILD_PROFILES when bootstrapping
               libubuntu-app-launch3-dev <!stage1>,
               libunity-api-dev (>= 8.4),
               libwhoopsie-dev (>= 0.2.52),
               libzeitgeist-2.0-dev,
               gobject-introspection,
               python3-dbusmock,
Standards-Version: 3.9.4
Homepage: http://launchpad.net/ubuntu-app-launch
# If you aren't a member of ~indicator-applet-developers but need to upload packaging changes,
# just go ahead.  ~indicator-applet-developers will notice and sync up the code again.
Vcs-Bzr: https://code.launchpad.net/~indicator-applet-developers/ubuntu-app-launch/trunk.13.10
Vcs-Browser: http://bazaar.launchpad.net/~indicator-applet-developers/ubuntu-app-launch/trunk.13.10/files

Package: ubuntu-app-launch
Architecture: any
Depends: ${shlibs:Depends},
         ${misc:Depends},
<<<<<<< HEAD
         cgmanager,
         click-apparmor,
         libpam-cgfs | libpam-cgm | cgmanager (<< 0.37),
         upstart (>= 1.13),
=======
         dbus-user-session,
         xmir [amd64 armhf i386],
>>>>>>> 5ac86527
         zeitgeist-core,
Replaces: upstart-app-launch
Conflicts: upstart-app-launch
Provides: upstart-app-launch
Description: Session init system job for Launching Applications
 Upstart Job file and associated utilities that is used to launch
 applications in a standard and confined way.

Package: ubuntu-app-launch-tools
Architecture: any
Depends: ${shlibs:Depends},
         ${misc:Depends},
         ubuntu-app-launch (= ${binary:Version}),
Replaces: upstart-app-launch-tools
Conflicts: upstart-app-launch-tools
Provides: upstart-app-launch-tools
Description: Tools for working wtih launched applications
 Upstart Job file and associated utilities that is used to launch
 applications in a standard and confined way.
 .
 This package provides tools for working with the Upstart App Launch.

Package: libubuntu-app-launch4
Section: libs
Architecture: any
Depends: ${misc:Depends},
         ${shlibs:Depends},
<<<<<<< HEAD
         libertine-xmir-tools [amd64 armhf arm64 i386]
=======
         ubuntu-app-launch (= ${binary:Version}),
         libertine-tools,
>>>>>>> 5ac86527
Pre-Depends: ${misc:Pre-Depends},
Multi-Arch: same
Description: library for sending requests to the ubuntu app launch
 Upstart Job file and associated utilities that is used to launch
 applications in a standard and confined way.
 .
 This package contains shared libraries to be used by applications.

Package: libubuntu-app-launch3-dev
Section: libdevel
Architecture: any
Depends: ${misc:Depends},
         ${shlibs:Depends},
         libglib2.0-dev,
         libmirclient-dev (>= 0.5),
         libproperties-cpp-dev,
         libubuntu-app-launch4 (= ${binary:Version}),
Breaks: libubuntu-app-launch2-dev
Replaces: libubuntu-app-launch2-dev
Pre-Depends: ${misc:Pre-Depends},
Multi-Arch: same
Description: library for sending requests to the ubuntu app launch
 Upstart Job file and associated utilities that is used to launch
 applications in a standard and confined way.
 .
 This package contains files that are needed to build applications.

Package: gir1.2-ubuntu-app-launch-3
Section: libs
Architecture: any
Depends: ${shlibs:Depends},
         ${misc:Depends},
         libubuntu-app-launch4 (= ${binary:Version}),
         ${gir:Depends},
Pre-Depends: ${misc:Pre-Depends}
Recommends: ubuntu-app-launch (= ${binary:Version})
Description: typelib file for libubuntu-app-launch4
 Interface for starting apps and getting info on them.
 .
 This package can be used by other packages using the GIRepository format to
 generate dynamic bindings for libubuntu-app-launch4.

Package: ubuntu-app-test
Architecture: any
Section: devel
Depends: ${shlibs:Depends},
         ${misc:Depends},
         qtchooser,
Description: Small application to help test apps
 Uses trusted prompt sessions to provide a way to easily
 run a command on the command line to look at stdout or
 stderr for developers.<|MERGE_RESOLUTION|>--- conflicted
+++ resolved
@@ -41,15 +41,8 @@
 Architecture: any
 Depends: ${shlibs:Depends},
          ${misc:Depends},
-<<<<<<< HEAD
-         cgmanager,
-         click-apparmor,
-         libpam-cgfs | libpam-cgm | cgmanager (<< 0.37),
-         upstart (>= 1.13),
-=======
          dbus-user-session,
          xmir [amd64 armhf i386],
->>>>>>> 5ac86527
          zeitgeist-core,
 Replaces: upstart-app-launch
 Conflicts: upstart-app-launch
@@ -77,12 +70,8 @@
 Architecture: any
 Depends: ${misc:Depends},
          ${shlibs:Depends},
-<<<<<<< HEAD
-         libertine-xmir-tools [amd64 armhf arm64 i386]
-=======
          ubuntu-app-launch (= ${binary:Version}),
-         libertine-tools,
->>>>>>> 5ac86527
+         libertine-xmir-tools [amd64 armhf arm64 i386],
 Pre-Depends: ${misc:Pre-Depends},
 Multi-Arch: same
 Description: library for sending requests to the ubuntu app launch
