<<<<<<< HEAD
=======
ubuntu-app-launch (0.10+17.04.20170215.1-0ubuntu1) zesty; urgency=medium

  [ Ken VanDine ]
  * New upstream version
  * Adds Application::Instance::focus and
    Application::findInstance(pid_t) API

  [ Ted Gould ]
  * Remove unused log functions
  * Add missing virtual destructors
  * Provide a popularity info item and a signal for info updating
  * Run the libertine-service in tests for new libertine >= 1.6

 -- Ken VanDine <ken.vandine@canonical.com>  Wed, 15 Feb 2017 15:10:49 +0000

>>>>>>> 9f24b42d
ubuntu-app-launch (0.9+17.04.20170206-0ubuntu1) zesty; urgency=medium

  * Reset failed units so they can be tried again (LP: #1655754)

 -- Ted Gould <ted@gould.cx>  Mon, 06 Feb 2017 16:00:40 +0000

ubuntu-app-launch (0.9+17.04.20170202.2-0ubuntu1) zesty; urgency=medium

  * SystemD backend added
  * Make UAL relocatable for Snappy installs (LP: #1623694)
  * Prioritize 'unity8' interfaces over other supported interfaces
  * Handle deprecated functions in Mir 0.26

 -- Ted Gould <ted@gould.cx>  Thu, 02 Feb 2017 15:10:39 +0000

ubuntu-app-launch (0.9+17.04.20170124-0ubuntu1) zesty; urgency=medium

  * Change signals into C++ core::signal objects (LP: #1590442)
  * Abstract out jobs backends and make Upstart one
  * Move the signals into the jobs classes
  * Make the signals support finding the instance of the application
    (LP: #1589637)
  * Jobs interface specific tests

 -- Ted Gould <ted@gould.cx>  Tue, 24 Jan 2017 14:15:17 +0000

ubuntu-app-launch (0.9+17.04.20170113.1-0ubuntu1) zesty; urgency=medium

  [ Pete Woods ]
  * Compatibility with unversioned cmake-extras modules (LP: #1563573)

  [ Rodney Dawes ]
  * Handle more common Icon entries in .desktop files for snaps. (LP:
    #1639952)

  [ Ted Gould ]
  * Fixes to the exec-util test to ensure it is more reliable
  * Reenable OnlyShowIn checking for Desktop files (LP: #1580092,
    #1606593, #1608546)

 -- Ted Gould <ted@gould.cx>  Fri, 13 Jan 2017 22:16:18 +0000

ubuntu-app-launch (0.9+17.04.20161110.1-0ubuntu1) zesty; urgency=medium

  * Make pause/resume non-blocking
  * Removing JSON-GLib version cruft
  * Switch to libwhoopsie for recoverable problem support

 -- Ted Gould <ted@gould.cx>  Thu, 10 Nov 2016 15:39:43 +0000

ubuntu-app-launch (0.9+16.10.20161003.1-0ubuntu1) yakkety; urgency=medium

  * Set a base directory for icons that have a full path specified in
    their desktop file (LP: #1623636)
  * Don't throw an exception when a Desktop file fails to include an
    Icon key (LP: #1617348)
  * Switch from g_atexit to std::atexit to avoid deprecation warnings
  * Use the --id field for launching with libertine-launch and use it
    for setting up other X11 environments
  * Ensure we don't check the length of a nullptr array
  * Make sure we don't check snapd if we know it won't return useful
    results
  * Make use of the instance parameter consistent through all the
    backends (LP: #1626028)

 -- Ted Gould <ted@gould.cx>  Mon, 03 Oct 2016 23:55:25 +0000

ubuntu-app-launch (0.9+16.10.20160928-0ubuntu1) yakkety; urgency=medium

  * Add a try/catch inside the for loop in ::list(). (LP: #1627594)

 -- Rodney Dawes <rodney.dawes@canonical.com>  Wed, 28 Sep 2016 17:43:54 +0000

ubuntu-app-launch (0.9+16.10.20160913.1-0ubuntu1) yakkety; urgency=medium

  [ Larry Price ]
  * Recursively sweep for desktop files for libertine applications.

  [ Ted Gould ]
  * Fixes, tools and tests related to listing applications
  * Migrate starting and stopping applications to new classes
  * Make find and discover use the application implementation functions.
  * Support launching applications installed as snaps (LP: #1590445)

 -- Ted Gould <ted@gould.cx>  Tue, 13 Sep 2016 17:43:33 +0000

ubuntu-app-launch (0.9+16.10.20160902-0ubuntu1) yakkety; urgency=medium

  * Disable handshake wait with clients doing handshaking (LP: #1618540)

 -- Ted Gould <ted@gould.cx>  Fri, 02 Sep 2016 14:51:45 +0000

ubuntu-app-launch (0.9+16.10.20160825-0ubuntu1) yakkety; urgency=medium

  * Use at() instead of operator[]() so that we get an exception on
    bounds checking

 -- Ted Gould <ted@gould.cx>  Thu, 25 Aug 2016 14:43:00 +0000

ubuntu-app-launch (0.9+16.10.20160817.1-0ubuntu1) yakkety; urgency=medium

  [ Charles Kerr ]
  * Fix memory leak in Click::launch()

  [ Rodney Dawes ]
  * Use cmake-extras for coverage reporting. (LP: #1609545)
  * Backport some fixes for listing installed Click apps.

  [ Ted Gould ]
  * Add in eventually timeouts in tests to make them more robust
  * Add test for abi compatibility (LP: #1609565)
  * Add API to allow adjusting of the OOM score for an application
    instance (LP: #1579799)

  [ Rodney Dawes, Ted Gould ]
  * Add desktop info fields needed for applications scope

 -- Ted Gould <ted@gould.cx>  Wed, 17 Aug 2016 15:25:23 +0000

ubuntu-app-launch (0.9+16.10.20160803-0ubuntu1) yakkety; urgency=medium

  [ Ken VanDine ]
  * Added dev depends on libproperties-cpp-dev

  [ Rodney Dawes ]
  * Strip the extra .desktop off of legacy app IDs when loading .desktop
    files. (LP: #1606695)
  * Use stricter gensymbols check.
  * Disable the pauseresume tests to unblock landings for now.

  [ Ted Gould ]
  * Pedantic fixes for header files
  * Fix to use correct types returned from libclick

 -- Rodney Dawes <rodney.dawes@canonical.com>  Wed, 03 Aug 2016 14:10:45 +0000

ubuntu-app-launch (0.9+16.04.20160510.2-0ubuntu1) xenial; urgency=medium

  * Allow invalid desktop files for OTA11 quick fix (LP: #1580092)

 -- Ted Gould <ted@gould.cx>  Tue, 10 May 2016 19:11:21 +0000

ubuntu-app-launch (0.9+16.04.20160504.1-0ubuntu1) xenial; urgency=medium

  [ CI Train Bot ]
  * Add a depends for cgmanager for the desktop

  [ Larry Price ]
  * Add additional cases for not presenting desktop launchers based on
    keyfile entries.
  * Refactoring IconFinder to include icons from the Humanity theme (LP:
    #1558741)
  * Update icon search for non-click applications to search the hicolor
    theme directory for appropriate icons. (LP: #1576722)

  [ Ted Gould ]
  * Add a small commandline tool for application information
  * Fix typo in desktop key name (LP: #1578112)
  * Handle exceptions and print errors with command line tools (LP:
    #1575990)
  * Minor cleanup which causes an annoying warning message

 -- Ted Gould <ted@gould.cx>  Wed, 04 May 2016 20:12:55 +0000

ubuntu-app-launch (0.9+16.04.20160427-0ubuntu1) xenial; urgency=medium

  [ Ted Gould ]
  * Adjust version regular expression to handle single character version
    numbers

 -- Michael Terry <michael.terry@canonical.com>  Wed, 27 Apr 2016 14:52:33 +0000

ubuntu-app-launch (0.9+16.04.20160421.3-0ubuntu1) xenial; urgency=medium

  [ Ted Gould ]
  * Add new C++ API that has a retained object for maintaining
    connections through multiple calls. Also provides for getting
    consistent application metadata.
  * Add dependency on libpam-cgfs on Xenial so that cgroups work
    properly in Upstart (LP: #1535058)
  * Adding support for Read the Docs
  * Fix cut-and-paste error in function comment
  * If no XDG_DATA_DIRS is set ensure that /usr/share is in the list.
    (LP: #1541037)

  [ CI Train Bot ]
  * Ensure all pending events on the context are complete before
    unref'ing it. (LP: #1495871)

  [ Dimitri John Ledkov ]
  * Raise to -std=gnu99, because we really want gnu standards, and thus
    e.g. access CLOCK_MONOTONIC in lttng on arm64/armhf. Resolves FTBFS.

  [ Michael Terry ]
  * Fix build by correcting typo in function name.

 -- Ted Gould <ted@gould.cx>  Thu, 21 Apr 2016 19:47:16 +0000

ubuntu-app-launch (0.5+15.10.20150817-0ubuntu1) wily; urgency=medium

  [ CI Train Bot ]
  * debian/libubuntu-app-launch2.symbols: update to released version.

  [ Robert Ancell ]
  * Depend on upstart instead of upstart-bin which is a dummy
    transitional package.

  [ Ted Gould ]
  * Detect applications that are in a libertine container
  * Make demangler path more secure and unset internal environment
    variables
  * Provide an API to find the desktop file and directory of an AppID
  * Start XMir for applications that enable it

 -- CI Train Bot <ci-train-bot@canonical.com>  Mon, 17 Aug 2015 21:38:33 +0000

ubuntu-app-launch (0.5+15.10.20150629-0ubuntu1) wily; urgency=medium

  [ Andreas Pokorny ]
  * mir release 0.14.0

 -- CI Train Bot <ci-train-bot@canonical.com>  Mon, 29 Jun 2015 06:10:46 +0000

ubuntu-app-launch (0.5+15.10.20150605-0ubuntu1) wily; urgency=medium

  [ Ted Gould ]
  * Don't error on ZG failure (LP: #1452178)
  * Fallback to looking for the AppID tag if the source is missing (LP:
    #1461138)

 -- CI Train Bot <ci-train-bot@canonical.com>  Fri, 05 Jun 2015 19:49:48 +0000

ubuntu-app-launch (0.5+15.10.20150604-0ubuntu1) wily; urgency=medium

  [ Ted Gould ]
  * Add an untrusted helper that works with Mir trusted prompt sessions.

  [ CI Train Bot ]
  * debian/libubuntu-app-launch2.symbols: update to released version.

 -- CI Train Bot <ci-train-bot@canonical.com>  Thu, 04 Jun 2015 20:35:57 +0000

ubuntu-app-launch (0.4+15.04.20150410-0ubuntu1) vivid; urgency=medium

  [ Ted Gould ]
  * Have desktop hook verify source file still exists (LP: #1437355)

 -- CI Train Bot <ci-train-bot@canonical.com>  Fri, 10 Apr 2015 16:58:30 +0000

ubuntu-app-launch (0.4+15.04.20150403-0ubuntu1) vivid; urgency=medium

  [ Ted Gould ]
  * When Mir isn't available just exec with X11

 -- CI Train Bot <ci-train-bot@canonical.com>  Fri, 03 Apr 2015 17:30:48 +0000

ubuntu-app-launch (0.4+15.04.20150313.2-0ubuntu1) vivid; urgency=medium

  [ CI Train Bot ]
  * New rebuild forced.

  [ Rodney Dawes ]
  * Save status from waitpid and exit with it. (LP: #1431565)

 -- CI Train Bot <ci-train-bot@canonical.com>  Fri, 13 Mar 2015 16:05:56 +0000

ubuntu-app-launch (0.4+15.04.20150305.1-0ubuntu1) vivid; urgency=medium

  [ CI Train Bot ]
  * debian/libubuntu-app-launch2.symbols: auto-update to released
    version

  [ Ted Gould ]
  * Add a test tool to run an application from the command line (LP:
    #1425286)
  * Emit a signal when applications are paused or resumed (LP: #1425285)
  * Remove application log on exit if not in developer mode (LP:
    #1414039)

 -- CI Train Bot <ci-train-bot@canonical.com>  Thu, 05 Mar 2015 14:36:35 +0000

ubuntu-app-launch (0.4+15.04.20141121-0ubuntu1) vivid; urgency=low

  [ Ted Gould ]
  * Remove reporting a recoverable problem on cgmanager (LP: #1394919)
  * Use a version script to ensure we're not leaking symbols
  * Create a custom GMainContext when waiting on the CGManager DBus
    connection. (LP: #1394622)

 -- Ubuntu daily release <ps-jenkins@lists.canonical.com>  Fri, 21 Nov 2014 21:17:30 +0000

ubuntu-app-launch (0.4+15.04.20141118-0ubuntu1) vivid; urgency=low

  [ Ted Gould ]
  * Attenting to connect to cgmanager for 1 second and then failing and
    reporting a recoverable error. (LP: #1377332)

 -- Ubuntu daily release <ps-jenkins@lists.canonical.com>  Tue, 18 Nov 2014 21:10:45 +0000

ubuntu-app-launch (0.4+15.04.20141031-0ubuntu1) vivid; urgency=low

  [ Chris Townsend ]
  * Change GetTasks to GetTasksRecursive so it searches all pids related
    to a cgroup instead of just the first pid. (LP: #1386357)

  [ Leo Arias ]
  * On the cgroup manual test, make it clear that the command must be
    run on the app.

 -- Ubuntu daily release <ps-jenkins@lists.canonical.com>  Fri, 31 Oct 2014 15:02:48 +0000

ubuntu-app-launch (0.4+14.10.20141006-0ubuntu1) utopic; urgency=low

  [ Ted Gould ]
  * Set OOM adjustment without using temporary files. (LP: #1374177)
  * Use a setuid helper for OOM adjustment of Oxide renderers

 -- Ubuntu daily release <ps-jenkins@lists.canonical.com>  Mon, 06 Oct 2014 14:33:13 +0000

ubuntu-app-launch (0.4+14.10.20140925-0ubuntu1) utopic; urgency=low

  [ Martin Pitt ]
  * Upstart dep updated to trunk

  [ Ted Gould ]
  * Upstart dep updated to trunk
  * Add handling for X-Ubuntu-SymbolicIcon in desktop hook (LP:
    #1365408)

  [ CI bot ]
  * Adjust upstart recommends to upstart-bin (LP: #1351306)

 -- Ubuntu daily release <ps-jenkins@lists.canonical.com>  Thu, 25 Sep 2014 14:43:28 +0000

ubuntu-app-launch (0.4+14.10.20140915.3-0ubuntu1) utopic; urgency=medium

  [ Ted Gould ]
  * Unrevert cgroup support
  * Adding a manual test to verify the job running the application
  * CGroup test and clarification comments
  * Tracepoint got dropped in refactoring
  * Use the Upstart 1.13 feature of multiple set for environment
    variables
  * Cleanup UAL LTTng tracepoints
  * Provide a pause and resume function for AppIDs
  * Rotate application and untrusted helper logs faster than other
    services
  * Add a tool to show application usage
  * Reshuffle the pre-start jobs to save precious milliseconds

  [ Ubuntu daily release ]
  * debian/libubuntu-app-launch2.symbols: auto-update to released
    version

 -- Ubuntu daily release <ps-jenkins@lists.canonical.com>  Mon, 15 Sep 2014 19:40:21 +0000

ubuntu-app-launch (0.4+14.10.20140808.3.is.0.4+14.10.20140605.3-0ubuntu1) utopic; urgency=medium

  * Temporarily revert the cgroup support introduced in the last
    version, as it was causing regressions in our test infrastructure

 -- Lukasz 'sil2100' Zemczak <lukasz.zemczak@canonical.com>  Tue, 19 Aug 2014 09:52:33 +0200

ubuntu-app-launch (0.4+14.10.20140808.2-0ubuntu1) utopic; urgency=low

  [ Ted Gould ]
  * Use Upstart cgroup support in 1.13 to properly track PIDs

 -- Ubuntu daily release <ps-jenkins@lists.canonical.com>  Fri, 08 Aug 2014 03:59:40 +0000

ubuntu-app-launch (0.4+14.10.20140605.3-0ubuntu1) utopic; urgency=medium

  [ Ted Gould ]
  * Fixing click hook for name change

 -- Ubuntu daily release <ps-jenkins@lists.canonical.com>  Thu, 05 Jun 2014 03:40:55 +0000

ubuntu-app-launch (0.4+14.10.20140601-0ubuntu2) utopic; urgency=low

  * add Conflicts/Replaces/Provides to ubuntu-app-launch-tools since there are
    still packages depending on upstart-app-launch-tools

 -- Oliver Grawert <ogra@ubuntu.com>  Wed, 04 Jun 2014 10:06:24 +0200

ubuntu-app-launch (0.4+14.10.20140601-0ubuntu1) utopic; urgency=medium

  [ Ted Gould ]
  * Rename to "Ubuntu App Launch"

 -- Ubuntu daily release <ps-jenkins@lists.canonical.com>  Sun, 01 Jun 2014 21:10:43 +0000

upstart-app-launch (0.3+14.10.20140521-0ubuntu1) utopic; urgency=low

  [ Ted Gould ]
  * Drop Surface Flinger support
  * Debug message for valid, though rare, conditions. (LP: #1301173)
  * More elegant handling of bad application id errors (LP: #1238068)
  * Set LD_LIBRARY_PATH to include the application directory

 -- Ubuntu daily release <ps-jenkins@lists.canonical.com>  Wed, 21 May 2014 17:41:20 +0000

upstart-app-launch (0.3+14.04.20140411-0ubuntu1) trusty; urgency=low

  [ Ted Gould ]
  * Kill all jobs in process group on exit

 -- Ubuntu daily release <ps-jenkins@lists.canonical.com>  Fri, 11 Apr 2014 22:14:55 +0000

upstart-app-launch (0.3+14.04.20140321-0ubuntu1) trusty; urgency=low

  [ Colin Watson ]
  * Use libclick to get the package directory, saving about 0.7 seconds
    from Click application startup (on mako).
  * Use libclick to get package manifests, saving about 0.7 seconds from
    Click application startup (on mako).

 -- Ubuntu daily release <ps-jenkins@lists.canonical.com>  Fri, 21 Mar 2014 17:56:24 +0000

upstart-app-launch (0.3+14.04.20140320-0ubuntu1) trusty; urgency=low

  [ Thomi Richards ]
  * Export the correct environment variable to load apps with
    testability enabled. (LP: #1285947)

  [ Ubuntu daily release ]
  * New rebuild forced

 -- Ubuntu daily release <ps-jenkins@lists.canonical.com>  Thu, 20 Mar 2014 23:22:49 +0000

upstart-app-launch (0.3+14.04.20140220-0ubuntu3) trusty; urgency=medium

  * Change dependency on "zeitgeist" to "zeitgeist-core". The former is a
    metapackage which pulls in python2 and useless gtk/X data providers,
    whereas zeitgeist-core provides the service necessary for
    zg-report-app to operate.

 -- Dimitri John Ledkov <xnox@ubuntu.com>  Sat, 22 Feb 2014 23:00:37 +0000

upstart-app-launch (0.3+14.04.20140220-0ubuntu2) trusty; urgency=medium

  * Drop depends:click from a Multi-Arch:same library package, as click is
    neither M-A:allowed nor M-A:foreign. This unbreaks cross-compilation.

 -- Dimitri John Ledkov <xnox@ubuntu.com>  Thu, 20 Feb 2014 23:51:29 +0000

upstart-app-launch (0.3+14.04.20140220-0ubuntu1) trusty; urgency=low

  [ Ted Gould ]
  * Support for Untrusted Helpers
  * A little tool to discover application IDs
  * Add observers in the launch tool so that we stick around to handle
    events
  * Add functions for testing and App ID parsing

 -- Ubuntu daily release <ps-jenkins@lists.canonical.com>  Thu, 20 Feb 2014 12:04:30 +0000

upstart-app-launch (0.3+14.04.20140213-0ubuntu1) trusty; urgency=low

  [ Ted Gould ]
  * Unregister for Unity's Resume signal
  * Function to get the log file for the application
  * Add GIR support to libual
  * Remove an invalid substitution that we weren't using (LP: #1220591)

  [ Ubuntu daily release ]
  * debian/*symbols: auto-update new symbols to released version

 -- Ubuntu daily release <ps-jenkins@lists.canonical.com>  Thu, 20 Feb 2014 12:04:27 +0000

upstart-app-launch (0.3+14.04.20140210-0ubuntu1) trusty; urgency=low

  * debian/*symbols: auto-update new symbols to released version

 -- Ubuntu daily release <ps-jenkins@lists.canonical.com>  Thu, 13 Feb 2014 13:14:48 +0000

upstart-app-launch (0.3+14.04.20140206-0ubuntu1) trusty; urgency=low

  [ Ted Gould ]
  * Basic merge and review requirements.
  * On error print the exec line
  * Make the last environment variable set synchronous to make Upstart
    respond that it received it. (LP: #1275017)

  [ Ubuntu daily release ]
  * New rebuild forced

 -- Ubuntu daily release <ps-jenkins@lists.canonical.com>  Thu, 06 Feb 2014 16:54:55 +0000

upstart-app-launch (0.3+14.04.20140129.1-0ubuntu1) trusty; urgency=low

  [ Ken VanDine ]
  * Added upstart_app_launch_triplet_to_app_id to construct an appid
    from pkg, app, version triplet. If a specific version isn't
    provided, click is used to determine the version from the manifest.

  [ Ted Gould ]
  * Set the Upstart job environment using DBus.
  * Tests for the exec utilities.
  * Add an APP_DESKTOP_FILE_PATH to point to a readable desktop file
    under confinement.
  * Include an architecture specific directory in the path.
  * Making the application job a task.
  * Add application list handling to the triplet function.

  [ CI bot ]
  * Upload to trusty

 -- Ubuntu daily release <ps-jenkins@lists.canonical.com>  Wed, 29 Jan 2014 20:08:11 +0000

upstart-app-launch (0.3+14.04.20131218-0ubuntu1) trusty; urgency=low

  [ Ken VanDine ]
  * Multi-Arch: same libraries must not depend on run-time application,.
    since this breaks cross-compilation. Furthermore, circular
    dependencies are never needed: upstart-app-launch depends on
    libupstart-app-launch2, which depends on upstart-app-launch. It's
    the same reasoning why we do not make libgtk-3.0 depend on epiphany
    webbrowser, even though gtk has functions to open URL in a
    webbrowser. And in a multi-arch world libgtk-3.0 would never know
    which architecture your web-browser is, it could be any. Libraries
    should only ever depend on other linked shared libraries.

  [ Ted Gould ]
  * Make sure that 'package' sticks around until we setup the
    environment. (LP: #1260079)
  * Improve readability of the coverage report.

  [ Didier Roche ]
  * revert the archictecture specific list: britney doesn't use those

  [ Ubuntu daily release ]
  * Automatic snapshot from revision 100
  * debian/*symbols: auto-update new symbols to released version

 -- Ubuntu daily release <ps-jenkins@lists.canonical.com>  Wed, 29 Jan 2014 20:08:07 +0000

upstart-app-launch (0.3+14.04.20131209-0ubuntu3) trusty; urgency=low

  * Multi-Arch: same libraries must not depend on run-time application,
    since this breaks cross-compilation. Furthermore, circular
    dependencies are never needed: upstart-app-launch depends on
    libupstart-app-launch2, which depends on upstart-app-launch. It's the
    same reasoning why we do not make libgtk-3.0 depend on epiphany
    webbrowser, even though gtk has functions to open URL in a
    webbrowser. And in a multi-arch world libgtk-3.0 would never know
    which architecture your web-browser is, it could be any. Libraries
    should only ever depend on other linked shared libraries.

 -- Dimitri John Ledkov <xnox@ubuntu.com>  Thu, 12 Dec 2013 22:32:34 +0000

upstart-app-launch (0.3+14.04.20131209-0ubuntu2) trusty; urgency=low

  * Restrict on which arch we build url-dispatcher due to the ust build-dep

 -- Didier Roche <didrocks@ubuntu.com>  Mon, 09 Dec 2013 13:47:51 +0100

upstart-app-launch (0.3+14.04.20131209-0ubuntu1) trusty; urgency=low

  [ Ubuntu daily release ]
  * debian/*symbols: auto-update new symbols to released version

  [ Ted Gould ]
  * Use the parsing of the line to split appart the URLs. (LP: #1253703)
  * Use Upstart on the session bus instead of the private bus.
  * Adding tracing support to application startup.
  * Hide click error printed in the Upstart log.
  * Handshake for starting applications. (LP: #1243665)
  * Link to the right version of upstart-app-launch.

  [ Ubuntu daily release ]
  * Automatic snapshot from revision 93

 -- Ubuntu daily release <ps-jenkins@lists.canonical.com>  Mon, 09 Dec 2013 02:05:27 +0000

upstart-app-launch (0.3+14.04.20131126-0ubuntu1) trusty; urgency=low

  [ Ted Gould ]
  * Bumping to 0.3 to reflect that we added a new env var to the library
    which is needed for testing URL Dispatcher
  * Reenable ZG and port to libzg-2.0. (LP: #1197569)
  * Ensure quoted single URIs passed to a %U are unquoted. (LP:
    #1253703)

  [ Ubuntu daily release ]
  * Automatic snapshot from revision 86

 -- Ubuntu daily release <ps-jenkins@lists.canonical.com>  Tue, 26 Nov 2013 02:07:13 +0000

upstart-app-launch (0.2+14.04.20131119-0ubuntu1) trusty; urgency=low

  [ Ted Gould ]
  * Unref the proxy after stopping an application.
  * Use shell escaping to ensure we can handle spaces. (LP: #1229354)
  * Set the XDG Data Dirs to include the application install directory.
    (LP: #1250546)

  [ Ubuntu daily release ]
  * Automatic snapshot from revision 82

 -- Ubuntu daily release <ps-jenkins@lists.canonical.com>  Tue, 19 Nov 2013 08:19:25 +0000

upstart-app-launch (0.2+13.10.20131014-0ubuntu1) saucy; urgency=low

  [ Ricardo Mendoza ]
  * Currently we are signalling observers that app started on the
    "starting" signal. This is racy, as the final exec might not have
    happened yet, so if a client tries to get the primary PID before the
    process has fully started, it might get one of the transitional PIDs
    of the scripts that run in between.

  [ Ubuntu daily release ]
  * Automatic snapshot from revision 78

 -- Ubuntu daily release <ps-jenkins@lists.canonical.com>  Mon, 14 Oct 2013 07:55:55 +0000

upstart-app-launch (0.2+13.10.20131011-0ubuntu1) saucy; urgency=low

  [ Ted Gould ]
  * Bumping to version 0.2
  * Adding a libupstart-app-launch1.symbols file to match
  * Use 'click info' to get manifests. (LP: #1232118)

  [ Ubuntu daily release ]
  * Automatic snapshot from revision 76

 -- Ubuntu daily release <ps-jenkins@lists.canonical.com>  Fri, 11 Oct 2013 02:09:14 +0000

upstart-app-launch (0.1+13.10.20131008.1-0ubuntu1) saucy; urgency=low

  [ Ted Gould ]
  * On second activations send a message to the FD.o application
    interface. (LP: #1228345)
  * Add observers for focused and resume.
  * Testing of the second exec logic.
  * Disable ZG logging for Phone 1.0.
  * Need a little longer time on recent ARM builds.

  [ Ubuntu daily release ]
  * Automatic snapshot from revision 73

 -- Ubuntu daily release <ps-jenkins@lists.canonical.com>  Tue, 08 Oct 2013 10:07:25 +0000

upstart-app-launch (0.1+13.10.20130925.2-0ubuntu1) saucy; urgency=low

  [ Ted Gould ]
  * Ensure a failed stop return doesn't block execution. (LP: #1229468)

  [ Ubuntu daily release ]
  * Automatic snapshot from revision 67

 -- Ubuntu daily release <ps-jenkins@lists.canonical.com>  Wed, 25 Sep 2013 18:03:51 +0000

upstart-app-launch (0.1+13.10.20130925.1-0ubuntu1) saucy; urgency=low

  [ Ted Gould ]
  * Tests for the functions in the core helpers library.

  [ Ubuntu daily release ]
  * Automatic snapshot from revision 65

 -- Ubuntu daily release <ps-jenkins@lists.canonical.com>  Wed, 25 Sep 2013 12:54:36 +0000

upstart-app-launch (0.1+13.10.20130924.1-0ubuntu1) saucy; urgency=low

  [ Ted Gould ]
  * Evil hack to allow "secondary activations" through killing the first
    instance.
  * Handle URLs with complex spacing by using C parsing. (LP: #1228387)

  [ Ubuntu daily release ]
  * Automatic snapshot from revision 63

 -- Ubuntu daily release <ps-jenkins@lists.canonical.com>  Tue, 24 Sep 2013 06:04:42 +0000

upstart-app-launch (0.1+13.10.20130919.4-0ubuntu1) saucy; urgency=low

  [ Ted Gould ]
  * Support a desktop file key so legacy applications can be single
    instance.

  [ Ubuntu daily release ]
  * Automatic snapshot from revision 60

 -- Ubuntu daily release <ps-jenkins@lists.canonical.com>  Thu, 19 Sep 2013 22:04:58 +0000

upstart-app-launch (0.1+13.10.20130919.3-0ubuntu1) saucy; urgency=low

  [ Loïc Minier ]
  * Fix LP #1227632 by directly joining the components of the Exec line
    split on % instead of joining them with spaces. (LP: #1227632)

  [ Ted Gould ]
  * Only split the URIs if there are more than one.
  * Try to deduce if we're on Surface Flinger.

  [ Ubuntu daily release ]
  * Automatic snapshot from revision 58

 -- Ubuntu daily release <ps-jenkins@lists.canonical.com>  Thu, 19 Sep 2013 14:03:55 +0000

upstart-app-launch (0.1+13.10.20130917.1-0ubuntu1) saucy; urgency=low

  [ Sebastien Bacher ]
  * typo fix in one of the warning strings.

  [ Ubuntu daily release ]
  * Automatic snapshot from revision 54

 -- Ubuntu daily release <ps-jenkins@lists.canonical.com>  Tue, 17 Sep 2013 22:03:45 +0000

upstart-app-launch (0.1+13.10.20130912-0ubuntu1) saucy; urgency=low

  [ Ted Gould ]
  * Don't automatically warn on a failed App ID.
  * Check to see if an icon exists, and if so prepend the full path.

  [ Jamie Strandboge ]
  * application-legacy.conf.in: use aa-exec-click instead of aa-exec
    desktop-hook.c: use aa-exec-click instead of aa-exec (LP: #1197047)
    debian/control: Depends on click-apparmor. (LP: #1197047)

  [ Ubuntu daily release ]
  * Automatic snapshot from revision 52

 -- Ubuntu daily release <ps-jenkins@lists.canonical.com>  Thu, 12 Sep 2013 20:33:42 +0000

upstart-app-launch (0.1+13.10.20130905-0ubuntu1) saucy; urgency=low

  [ Ted Gould ]
  * Making sure to look for the application directory. (LP: #1215478)
  * Handle click errors by just not setting the value.

  [ Ubuntu daily release ]
  * Automatic snapshot from revision 48

 -- Ubuntu daily release <ps-jenkins@lists.canonical.com>  Thu, 05 Sep 2013 09:06:43 +0000

upstart-app-launch (0.1+13.10.20130903-0ubuntu1) saucy; urgency=low

  [ Guenter Schwann ]
  * Make libupstart-app-launch usable by C++ programs.

  [ Ubuntu daily release ]
  * Automatic snapshot from revision 45

 -- Ubuntu daily release <ps-jenkins@lists.canonical.com>  Tue, 03 Sep 2013 18:05:38 +0000

upstart-app-launch (0.1+13.10.20130827-0ubuntu1) saucy; urgency=low

  [ Ted Gould ]
  * Completes the base functionality in the libupstart-app-launch
    library.

  [ Ubuntu daily release ]
  * Automatic snapshot from revision 43

 -- Ubuntu daily release <ps-jenkins@lists.canonical.com>  Tue, 27 Aug 2013 14:04:33 +0000

upstart-app-launch (0.1+13.10.20130819-0ubuntu1) saucy; urgency=low

  [ Ted Gould ]
  * Make setting the PATH more robust.

  [ jdstrand ]
  * Update click-exec.c to setup the sandbox environment. Specifically:
    - explicitly set the XDG base dirs to the user's preference - set
    UBUNTU_APPLICATION_ISOLATION - set TMPDIR - set
    __GL_SHADER_DISK_CACHE_PATH.

  [ Ubuntu daily release ]
  * Automatic snapshot from revision 41

 -- Ubuntu daily release <ps-jenkins@lists.canonical.com>  Mon, 19 Aug 2013 02:04:19 +0000

upstart-app-launch (0.1+13.10.20130812-0ubuntu1) saucy; urgency=low

  [ Ted Gould ]
  * Use the click utility to determine path to the package.
  * Split profile and exec into two variables.
  * Add a click package hook to build desktop files.
  * Flesh out the click package execution.
  * Switch to CMake and add stub library.

  [ Ubuntu daily release ]
  * Automatic snapshot from revision 38

 -- Ubuntu daily release <ps-jenkins@lists.canonical.com>  Mon, 12 Aug 2013 18:04:33 +0000

upstart-app-launch (0.1+13.10.20130712-0ubuntu1) saucy; urgency=low

  [ Ted Gould ]
  * Add support for URIs.

  [ Ubuntu daily release ]
  * Automatic snapshot from revision 32

 -- Ubuntu daily release <ps-jenkins@lists.canonical.com>  Fri, 12 Jul 2013 00:01:50 +0000

upstart-app-launch (0.1+13.10.20130703-0ubuntu1) saucy; urgency=low

  [ Ted Gould ]
  * Split out legacy and click package startup.
  * Allow setting the apparmor profile in the dekstop file.
  * Add Zeitgeist logging of the start and stop of the applications.
  * Adding a shell script to insert the initctl path if on buildd's.
  * Switch initialization to be signal based.
  * Don't run tests on buildds.
  * Changing the script to check for upstart versions.

  [ Ubuntu daily release ]
  * Automatic snapshot from revision 30

 -- Ubuntu daily release <ps-jenkins@lists.canonical.com>  Wed, 03 Jul 2013 00:01:31 +0000

upstart-app-launch (0.1daily13.06.19-0ubuntu1) saucy; urgency=low

  [ Ted Gould ]
  * Initial release 
  * The application config file
  * Adding debian stuff
  * Fixing the make file to make it work-ish
  * Adding notification of isolation
  * Adding a build for a small executor target
  * Fleshing out desktop exec
  * Adding the directory into the conf file
  * Make the deb stuff work
  * Now that we have the tool we need to expect a fork
  * Changing the conf file to not need the script suggested by zyga on
    #ubuntu-devel
  * Switch from using GIO to standard GLib and exec
  * Simpler pkgconfig too
  * Drop the forking
  * Making a little script to help with apps
  * Putting some boiler plate dbus in there
  * Dump out the PIDs and the nice names
  * Putting the type in too
  * Close the metal here
  * Adding a glib build dependency.
  * Searching desktop files in pre-start.
  * Adding a COPYING file and file copyrights.

  [ Ubuntu daily release ]
  * Automatic snapshot from revision 22

 -- Ubuntu daily release <ps-jenkins@lists.canonical.com>  Wed, 19 Jun 2013 00:01:09 +0000<|MERGE_RESOLUTION|>--- conflicted
+++ resolved
@@ -1,5 +1,3 @@
-<<<<<<< HEAD
-=======
 ubuntu-app-launch (0.10+17.04.20170215.1-0ubuntu1) zesty; urgency=medium
 
   [ Ken VanDine ]
@@ -15,7 +13,6 @@
 
  -- Ken VanDine <ken.vandine@canonical.com>  Wed, 15 Feb 2017 15:10:49 +0000
 
->>>>>>> 9f24b42d
 ubuntu-app-launch (0.9+17.04.20170206-0ubuntu1) zesty; urgency=medium
 
   * Reset failed units so they can be tried again (LP: #1655754)
