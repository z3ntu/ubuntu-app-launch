--- conflicted
+++ resolved
@@ -1,5 +1,3 @@
-<<<<<<< HEAD
-=======
 ubuntu-app-launch (0.9+16.10.20161003.1-0ubuntu1) yakkety; urgency=medium
 
   * Set a base directory for icons that have a full path specified in
@@ -17,7 +15,6 @@
 
  -- Ted Gould <ted@gould.cx>  Mon, 03 Oct 2016 23:55:25 +0000
 
->>>>>>> 6b3acc90
 ubuntu-app-launch (0.9+16.10.20160928-0ubuntu1) yakkety; urgency=medium
 
   * Add a try/catch inside the for loop in ::list(). (LP: #1627594)
