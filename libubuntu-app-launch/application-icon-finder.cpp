--- conflicted
+++ resolved
@@ -43,11 +43,7 @@
 constexpr auto PIXMAPS_PATH = "/pixmaps/";
 constexpr auto ICON_TYPES = {".png", ".svg", ".xpm"};
 
-<<<<<<< HEAD
-static const std::regex iconSizeDirname = std::regex("^(\\d+)x(\\d+)$");
-=======
 static const std::regex iconSizeDirname = std::regex("^(\\d+)x(\\1)$");
->>>>>>> 5e3aba3c
 }  // anonymous namespace
 
 IconFinder::IconFinder(std::string basePath)
