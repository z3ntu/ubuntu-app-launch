/*
 * Copyright © 2016 Canonical Ltd.
 *
 * This program is free software: you can redistribute it and/or modify it
 * under the terms of the GNU General Public License version 3, as published
 * by the Free Software Foundation.
 *
 * This program is distributed in the hope that it will be useful, but
 * WITHOUT ANY WARRANTY; without even the implied warranties of
 * MERCHANTABILITY, SATISFACTORY QUALITY, or FITNESS FOR A PARTICULAR
 * PURPOSE.  See the GNU General Public License for more details.
 *
 * You should have received a copy of the GNU General Public License along
 * with this program.  If not, see <http://www.gnu.org/licenses/>.
 *
 * Authors:
 *     Ted Gould <ted.gould@canonical.com>
 */

#include <algorithm>
#include <cerrno>
#include <cstring>
#include <map>
#include <numeric>
#include <regex>

#include <cgmanager/cgmanager.h>
#include <upstart.h>

#include "helpers.h"
#include "registry-impl.h"
#include "second-exec-core.h"

extern "C" {
#include "ubuntu-app-launch-trace.h"
}

#include "jobs-upstart.h"

namespace ubuntu
{
namespace app_launch
{
namespace jobs
{
namespace instance
{

/** An object that represents an instance of a job on Upstart. This
    then implements everything needed by the instance interface. Most
    applications tie into this today and use it as the backend for
    their instances. */
class Upstart : public Base
{
public:
    explicit Upstart(const AppID& appId,
                     const std::string& job,
                     const std::string& instance,
                     const std::vector<Application::URL>& urls,
                     const std::shared_ptr<Registry>& registry);

    /* Query lifecycle */
    pid_t primaryPid() override;
    std::string logPath() override;
    std::vector<pid_t> pids() override;

    /* Manage lifecycle */
    void stop() override;
    void pause() override;
    void resume() override;

    /* C Callback */
    static void application_start_cb(GObject* obj, GAsyncResult* res, gpointer user_data);

private:
    std::string upstartJobPath();
    std::string upstartName();
<<<<<<< HEAD
=======

    static std::vector<pid_t> pids(const std::shared_ptr<Registry>& reg,
                                   const AppID& appid,
                                   const std::string& jobpath);
    static std::vector<pid_t> forAllPids(const std::shared_ptr<Registry>& reg,
                                         const AppID& appid,
                                         const std::string& jobpath,
                                         std::function<void(pid_t)> eachPid);

    static std::shared_ptr<gchar*> urlsToStrv(const std::vector<Application::URL>& urls);
>>>>>>> e76200c7
};

/** Uses Upstart to get the primary PID of the instance using Upstart's
    DBus interface */
pid_t Upstart::primaryPid()
{
    auto jobpath = upstartJobPath();
    if (jobpath.empty())
    {
        g_debug("Unable to get a valid job path");
        return 0;
    }

    return registry_->impl->thread.executeOnThread<pid_t>([this, &jobpath]() -> pid_t {
        GError* error = nullptr;

        std::string instancename = std::string(appId_);
        if (job_ != "application-click")
        {
            instancename += "-" + instance_;
        }

        g_debug("Getting instance by name: %s", instance_.c_str());
        GVariant* vinstance_path =
            g_dbus_connection_call_sync(registry_->impl->_dbus.get(),                   /* connection */
                                        DBUS_SERVICE_UPSTART,                           /* service */
                                        jobpath.c_str(),                                /* object path */
                                        DBUS_INTERFACE_UPSTART_JOB,                     /* iface */
                                        "GetInstanceByName",                            /* method */
                                        g_variant_new("(s)", instancename.c_str()),     /* params */
                                        G_VARIANT_TYPE("(o)"),                          /* return type */
                                        G_DBUS_CALL_FLAGS_NONE,                         /* flags */
                                        -1,                                             /* timeout: default */
                                        registry_->impl->thread.getCancellable().get(), /* cancellable */
                                        &error);

        if (error != nullptr)
        {
            g_warning("Unable to get instance '%s' of job '%s': %s", instance_.c_str(), job_.c_str(), error->message);
            g_error_free(error);
            return 0;
        }

        /* Jump rope to make this into a C++ type */
        std::string instance_path;
        gchar* cinstance_path = nullptr;
        g_variant_get(vinstance_path, "(o)", &cinstance_path);
        g_variant_unref(vinstance_path);
        if (cinstance_path != nullptr)
        {
            instance_path = cinstance_path;
            g_free(cinstance_path);
        }

        if (instance_path.empty())
        {
            g_debug("No instance object for instance name: %s", instance_.c_str());
            return 0;
        }

        GVariant* props_tuple =
            g_dbus_connection_call_sync(registry_->impl->_dbus.get(),                          /* connection */
                                        DBUS_SERVICE_UPSTART,                                  /* service */
                                        instance_path.c_str(),                                 /* object path */
                                        "org.freedesktop.DBus.Properties",                     /* interface */
                                        "GetAll",                                              /* method */
                                        g_variant_new("(s)", DBUS_INTERFACE_UPSTART_INSTANCE), /* params */
                                        G_VARIANT_TYPE("(a{sv})"),                             /* return type */
                                        G_DBUS_CALL_FLAGS_NONE,                                /* flags */
                                        -1,                                                    /* timeout: default */
                                        registry_->impl->thread.getCancellable().get(),        /* cancellable */
                                        &error);

        if (error != nullptr)
        {
            g_warning("Unable to name of properties '%s': %s", instance_path.c_str(), error->message);
            g_error_free(error);
            error = nullptr;
            return 0;
        }

        GVariant* props_dict = g_variant_get_child_value(props_tuple, 0);

        pid_t retval = 0;
        GVariant* processes = g_variant_lookup_value(props_dict, "processes", G_VARIANT_TYPE("a(si)"));
        if (processes != nullptr && g_variant_n_children(processes) > 0)
        {

            GVariant* first_entry = g_variant_get_child_value(processes, 0);
            GVariant* pidv = g_variant_get_child_value(first_entry, 1);

            retval = g_variant_get_int32(pidv);

            g_variant_unref(pidv);
            g_variant_unref(first_entry);
        }
        else
        {
            g_debug("Unable to get 'processes' from properties of instance at path: %s", instance_path.c_str());
        }

        g_variant_unref(props_dict);

        return retval;
    });
}

/** Generate the full name of the Upstart job for the job, the
    instance and how all those fit together.

    Handles the special case of application-click which isn't designed
    to have multi-instance apps.
*/
std::string Upstart::upstartName()
{
    std::string path = job_ + "-" + std::string(appId_);
    if (job_ != "application-click")
    {
        path += "-";
    }
    if (!instance_.empty())
    {
        path += instance_;
    }

    return path;
}

/** Gets the path to the log file for this instance */
std::string Upstart::logPath()
{
    std::string logfile = upstartName() + ".log";

    gchar* cpath = g_build_filename(g_get_user_cache_dir(), "upstart", logfile.c_str(), nullptr);
    std::string path(cpath);
    g_free(cpath);

    return path;
}

/** Returns all the PIDs that are in the cgroup for this application */
std::vector<pid_t> Upstart::pids()
{
    auto manager = std::dynamic_pointer_cast<manager::Upstart>(registry_->impl->jobs);
    auto pids = manager->pidsFromCgroup(upstartName());
    g_debug("Got %d PIDs for AppID '%s'", int(pids.size()), std::string(appId_).c_str());
    return pids;
}

/** Stops this instance by asking Upstart to stop it. Upstart will then
    send a SIGTERM and five seconds later start killing things. */
void Upstart::stop()
{
    if (!registry_->impl->thread.executeOnThread<bool>([this]() {
            auto manager = std::dynamic_pointer_cast<manager::Upstart>(registry_->impl->jobs);

            g_debug("Stopping job %s app_id %s instance_id %s", job_.c_str(), std::string(appId_).c_str(),
                    instance_.c_str());

            auto jobpath = upstartJobPath();
            if (jobpath.empty())
            {
                throw new std::runtime_error("Unable to get job path for Upstart job '" + job_ + "'");
            }

            GVariantBuilder builder;
            g_variant_builder_init(&builder, G_VARIANT_TYPE_TUPLE);
            g_variant_builder_open(&builder, G_VARIANT_TYPE_ARRAY);

            g_variant_builder_add_value(
                &builder, g_variant_new_take_string(g_strdup_printf("APP_ID=%s", std::string(appId_).c_str())));

            if (!instance_.empty())
            {
                g_variant_builder_add_value(
                    &builder, g_variant_new_take_string(g_strdup_printf("INSTANCE_ID=%s", instance_.c_str())));
            }

            g_variant_builder_close(&builder);
            g_variant_builder_add_value(&builder, g_variant_new_boolean(FALSE)); /* wait */

            GError* error = nullptr;
            GVariant* stop_variant =
                g_dbus_connection_call_sync(registry_->impl->_dbus.get(),                   /* Dbus */
                                            DBUS_SERVICE_UPSTART,                           /* Upstart name */
                                            jobpath.c_str(),                                /* path */
                                            DBUS_INTERFACE_UPSTART_JOB,                     /* interface */
                                            "Stop",                                         /* method */
                                            g_variant_builder_end(&builder),                /* params */
                                            nullptr,                                        /* return */
                                            G_DBUS_CALL_FLAGS_NONE,                         /* flags */
                                            -1,                                             /* timeout: default */
                                            registry_->impl->thread.getCancellable().get(), /* cancellable */
                                            &error);                                        /* error (hopefully not) */

            g_clear_pointer(&stop_variant, g_variant_unref);

            if (error != nullptr)
            {
                g_warning("Unable to stop job %s app_id %s instance_id %s: %s", job_.c_str(),
                          std::string(appId_).c_str(), instance_.c_str(), error->message);
                g_error_free(error);
                return false;
            }

            return true;
        }))
    {
        g_warning("Unable to stop Upstart instance");
    }
}

/** Create a new Upstart Instance object that can track the job and
    get information about it.

    \param appId Application ID
    \param job Upstart job name
    \param instance Upstart instance name
    \param urls URLs sent to the application (only on launch today)
    \param registry Registry of persistent connections to use
*/
Upstart::Upstart(const AppID& appId,
                 const std::string& job,
                 const std::string& instance,
                 const std::vector<Application::URL>& urls,
                 const std::shared_ptr<Registry>& registry)
    : Base(appId, job, instance, urls, registry)
{
    g_debug("Creating a new Upstart for '%s' instance '%s'", std::string(appId).c_str(), instance.c_str());
}

/** Small helper that we can new/delete to work better with C stuff */
struct StartCHelper
{
    std::shared_ptr<Upstart> ptr;
};

/** Callback from starting an application. It checks to see whether the
    app is already running. If it is already running then we need to send
    the URLs to it via DBus.

    \param obj The GDBusConnection object
    \param res Async result object
    \param user_data A pointer to a StartCHelper structure
*/
void Upstart::application_start_cb(GObject* obj, GAsyncResult* res, gpointer user_data)
{
    auto data = static_cast<StartCHelper*>(user_data);
    GError* error{nullptr};
    GVariant* result{nullptr};

    tracepoint(ubuntu_app_launch, libual_start_message_callback, std::string(data->ptr->appId_).c_str());

    g_debug("Started Message Callback: %s", std::string(data->ptr->appId_).c_str());

    result = g_dbus_connection_call_finish(G_DBUS_CONNECTION(obj), res, &error);

    g_clear_pointer(&result, g_variant_unref);

    if (error != nullptr)
    {
        if (g_dbus_error_is_remote_error(error))
        {
            gchar* remote_error = g_dbus_error_get_remote_error(error);
            g_debug("Remote error: %s", remote_error);
            if (g_strcmp0(remote_error, "com.ubuntu.Upstart0_6.Error.AlreadyStarted") == 0)
            {
                auto urls = urlsToStrv(data->ptr->urls_);
                second_exec(data->ptr->registry_->impl->_dbus.get(),                   /* DBus */
                            data->ptr->registry_->impl->thread.getCancellable().get(), /* cancellable */
                            data->ptr->primaryPid(),                                   /* primary pid */
                            std::string(data->ptr->appId_).c_str(),                    /* appid */
                            urls.get());                                               /* urls */
            }

            g_free(remote_error);
        }
        else
        {
            g_warning("Unable to emit event to start application: %s", error->message);
        }
        g_error_free(error);
    }

    delete data;
}

std::string Upstart::upstartJobPath()
{
    auto manager = std::dynamic_pointer_cast<manager::Upstart>(registry_->impl->jobs);
    return manager->upstartJobPath(job_);
}

/** Go through the list of PIDs calling a function and handling
    the issue with getting PIDs being a racey condition.

    \param eachPid Function to run on each PID
*/
std::vector<pid_t> Upstart::forAllPids(const std::shared_ptr<Registry>& reg,
                                       const AppID& appid,
                                       const std::string& jobpath,
                                       std::function<void(pid_t)> eachPid)
{
    std::set<pid_t> seenPids;
    bool added = true;

    while (added)
    {
        added = false;
        auto pidlist = pids(reg, appid, jobpath);
        for (auto pid : pidlist)
        {
            if (seenPids.insert(pid).second)
            {
                eachPid(pid);
                added = true;
            }
        }
    }

    return std::vector<pid_t>(seenPids.begin(), seenPids.end());
}

/** Pauses this application by sending SIGSTOP to all the PIDs in the
    cgroup and tells Zeitgeist that we've left the application. */
void Upstart::pause()
{
    g_debug("Pausing application: %s", std::string(appId_).c_str());

    auto registry = registry_;
    auto appid = appId_;
    auto jobpath = upstartJobPath();

    registry->impl->thread.executeOnThread([registry, appid, jobpath] {
        auto pids = forAllPids(registry, appid, jobpath, [](pid_t pid) {
            auto oomval = oom::paused();
            g_debug("Pausing PID: %d (%d)", pid, int(oomval));
            signalToPid(pid, SIGSTOP);
            oomValueToPid(pid, oomval);
        });

        pidListToDbus(registry, appid, pids, "ApplicationPaused");
    });

    registry_->impl->zgSendEvent(appId_, ZEITGEIST_ZG_LEAVE_EVENT);
}

/** Resumes this application by sending SIGCONT to all the PIDs in the
    cgroup and tells Zeitgeist that we're accessing the application. */
void Upstart::resume()
{
    g_debug("Resuming application: %s", std::string(appId_).c_str());

    auto registry = registry_;
    auto appid = appId_;
    auto jobpath = upstartJobPath();

    registry->impl->thread.executeOnThread([registry, appid, jobpath] {
        auto pids = forAllPids(registry, appid, jobpath, [](pid_t pid) {
            auto oomval = oom::focused();
            g_debug("Resuming PID: %d (%d)", pid, int(oomval));
            signalToPid(pid, SIGCONT);
            oomValueToPid(pid, oomval);
        });

        pidListToDbus(registry, appid, pids, "ApplicationResumed");
    });

    registry_->impl->zgSendEvent(appId_, ZEITGEIST_ZG_ACCESS_EVENT);
}

std::vector<pid_t> Upstart::pids(const std::shared_ptr<Registry>& reg, const AppID& appid, const std::string& jobpath)
{
    auto manager = std::dynamic_pointer_cast<manager::Upstart>(reg->impl->jobs);
    auto pids = manager->pidsFromCgroup(jobpath);
    g_debug("Got %d PIDs for AppID '%s'", int(pids.size()), std::string(appid).c_str());
    return pids;
}

}  // namespace instances

namespace manager
{

Upstart::Upstart(std::shared_ptr<Registry> registry)
    : Base(registry)
{
}

Upstart::~Upstart()
{
    auto dohandle = [&](guint& handle) {
        if (handle != 0)
        {
            g_dbus_connection_signal_unsubscribe(dbus_.get(), handle);
            handle = 0;
        }
    };

    dohandle(handle_appStarted);
    dohandle(handle_appStopped);
    dohandle(handle_appFailed);
}

/** Launch an application and create a new Upstart instance object to track
    its progress.

    \param appId Application ID
    \param job Upstart job name
    \param instance Upstart instance name
    \param urls URLs sent to the application (only on launch today)
    \param mode Whether or not to setup the environment for testing
    \param getenv A function to get additional environment variable when appropriate
*/
std::shared_ptr<Application::Instance> Upstart::launch(
    const AppID& appId,
    const std::string& job,
    const std::string& instance,
    const std::vector<Application::URL>& urls,
    launchMode mode,
    std::function<std::list<std::pair<std::string, std::string>>(void)>& getenv)
{
    if (appId.empty())
        return {};

    auto registry = registry_.lock();

    if (!registry)
    {
        g_warning("Registry object invalid!");
        return {};
    }

    return registry->impl->thread.executeOnThread<std::shared_ptr<instance::Upstart>>(
        [&]() -> std::shared_ptr<instance::Upstart> {
            auto manager = std::dynamic_pointer_cast<manager::Upstart>(registry->impl->jobs);
            std::string appIdStr{appId};
            g_debug("Initializing params for an new instance::Upstart for: %s", appIdStr.c_str());

            tracepoint(ubuntu_app_launch, libual_start, appIdStr.c_str());

            int timeout = 1;
            if (ubuntu::app_launch::Registry::Impl::isWatchingAppStarting())
            {
                timeout = 0;
            }

            auto handshake = starting_handshake_start(appIdStr.c_str(), timeout);
            if (handshake == nullptr)
            {
                g_warning("Unable to setup starting handshake");
            }

            /* Figure out the DBus path for the job */
            auto jobpath = manager->upstartJobPath(job);

            /* Build up our environment */
            auto env = getenv();

            env.emplace_back(std::make_pair("APP_ID", appIdStr));                           /* Application ID */
            env.emplace_back(std::make_pair("APP_LAUNCHER_PID", std::to_string(getpid()))); /* Who we are, for bugs */

            if (!urls.empty())
            {
                auto accumfunc = [](const std::string& prev, Application::URL thisurl) -> std::string {
                    gchar* gescaped = g_shell_quote(thisurl.value().c_str());
                    std::string escaped;
                    if (gescaped != nullptr)
                    {
                        escaped = gescaped;
                        g_free(gescaped);
                    }
                    else
                    {
                        g_warning("Unable to escape URL: %s", thisurl.value().c_str());
                        return prev;
                    }

                    if (prev.empty())
                    {
                        return escaped;
                    }
                    else
                    {
                        return prev + " " + escaped;
                    }
                };
                auto urlstring = std::accumulate(urls.begin(), urls.end(), std::string{}, accumfunc);
                env.emplace_back(std::make_pair("APP_URIS", urlstring));
            }

            if (mode == launchMode::TEST)
            {
                env.emplace_back(std::make_pair("QT_LOAD_TESTABILITY", "1"));
            }

            /* Convert to GVariant */
            GVariantBuilder builder;
            g_variant_builder_init(&builder, G_VARIANT_TYPE_TUPLE);

            g_variant_builder_open(&builder, G_VARIANT_TYPE_ARRAY);

            for (const auto& envvar : env)
            {
                g_variant_builder_add_value(&builder, g_variant_new_take_string(g_strdup_printf(
                                                          "%s=%s", envvar.first.c_str(), envvar.second.c_str())));
            }

            g_variant_builder_close(&builder);
            g_variant_builder_add_value(&builder, g_variant_new_boolean(TRUE));

            auto retval = std::make_shared<instance::Upstart>(appId, job, instance, urls, registry);
            auto chelper = new instance::StartCHelper{};
            chelper->ptr = retval;

            tracepoint(ubuntu_app_launch, handshake_wait, appIdStr.c_str());
            starting_handshake_wait(handshake);
            tracepoint(ubuntu_app_launch, handshake_complete, appIdStr.c_str());

            /* Call the job start function */
            g_debug("Asking Upstart to start task for: %s", appIdStr.c_str());
            g_dbus_connection_call(registry->impl->_dbus.get(),                   /* bus */
                                   DBUS_SERVICE_UPSTART,                          /* service name */
                                   jobpath.c_str(),                               /* Path */
                                   DBUS_INTERFACE_UPSTART_JOB,                    /* interface */
                                   "Start",                                       /* method */
                                   g_variant_builder_end(&builder),               /* params */
                                   nullptr,                                       /* return */
                                   G_DBUS_CALL_FLAGS_NONE,                        /* flags */
                                   -1,                                            /* default timeout */
                                   registry->impl->thread.getCancellable().get(), /* cancellable */
                                   instance::Upstart::application_start_cb,       /* callback */
                                   chelper                                        /* object */
                                   );

            tracepoint(ubuntu_app_launch, libual_start_message_sent, appIdStr.c_str());

            return retval;
        });
}

/** Special characters that could be an application name that
    would activate in a regex */
const static std::regex regexCharacters("([\\.\\-])");

std::shared_ptr<Application::Instance> Upstart::existing(const AppID& appId,
                                                         const std::string& job,
                                                         const std::string& instance,
                                                         const std::vector<Application::URL>& urls)
{
    return std::make_shared<instance::Upstart>(appId, job, instance, urls, registry_.lock());
}

std::vector<std::shared_ptr<instance::Base>> Upstart::instances(const AppID& appID, const std::string& job)
{
    std::vector<std::shared_ptr<instance::Base>> vect;
    auto startsWith = std::string(appID);
    if (job != "application-click")
    {
        startsWith += "-";
    }

    auto regexstr =
        std::string{"^(?:"} + std::regex_replace(startsWith, regexCharacters, "\\$&") + std::string{")(\\d*)$"};
    auto instanceRegex = std::regex(regexstr);

    for (auto instance : upstartInstancesForJob(job))
    {
        std::smatch instanceMatch;
        g_debug("Looking at job '%s' instance: %s", job.c_str(), instance.c_str());
        if (std::regex_match(instance, instanceMatch, instanceRegex))
        {
            auto app = existing(appID, job, instanceMatch[1].str(), {});
            vect.emplace_back(std::dynamic_pointer_cast<instance::Base>(app));
        }
    }

    g_debug("App '%s' has %d instances", std::string(appID).c_str(), int(vect.size()));

    return vect;
}

/** Structure to track the data needed for upstart events. This cleans
    up the lifecycle as we're passing this as a pointer through the
    GLib calls. */
struct upstartEventData
{
    /** Keeping a weak pointer because the handle is held by
        the registry implementation. */
    std::weak_ptr<Registry> weakReg;
};

/** Regex to parse the JOB environment variable from Upstart */
std::regex jobenv_regex{"^JOB=(application\\-(?:click|snap|legacy))$"};
/** Regex to parse the INSTANCE environment variable from Upstart */
std::regex instanceenv_regex{"^INSTANCE=(.*?)(?:\\-([0-9]*))?+$"};

/** Core of most of the events that come from Upstart directly. Includes parsing of the
    Upstart event environment and calling the appropriate signal with the right Application
    object and eventually its instance */
void Upstart::upstartEventEmitted(
    core::Signal<std::shared_ptr<Application>, std::shared_ptr<Application::Instance>>& signal,
    std::shared_ptr<GVariant> params,
    const std::shared_ptr<Registry>& reg)
{
    std::string jobname;
    std::string sappid;
    std::string instance;

    gchar* env = nullptr;
    GVariant* envs = g_variant_get_child_value(params.get(), 1);
    GVariantIter iter;
    g_variant_iter_init(&iter, envs);

    while (g_variant_iter_loop(&iter, "s", &env))
    {
        std::smatch match;
        std::string senv = env;

        if (std::regex_match(senv, match, jobenv_regex))
        {
            jobname = match[1].str();
        }
        else if (std::regex_match(senv, match, instanceenv_regex))
        {
            sappid = match[1].str();
            instance = match[2].str();
        }
    }

    g_variant_unref(envs);

    if (jobname.empty())
    {
        return;
    }

    g_debug("Upstart Event for job '%s' appid '%s' instance '%s'", jobname.c_str(), sappid.c_str(), instance.c_str());

    auto appid = AppID::find(reg, sappid);
    auto app = Application::create(appid, reg);

    // TODO: Figure otu creating instances

    signal(app, {});
}

/** Grab the signal object for application startup. If we're not already listing for
    those signals this sets up a listener for them. */
core::Signal<std::shared_ptr<Application>, std::shared_ptr<Application::Instance>>& Upstart::appStarted()
{
    std::call_once(flag_appStarted, [this]() {
        auto reg = registry_.lock();

        reg->impl->thread.executeOnThread<bool>([this, reg]() {
            upstartEventData* data = new upstartEventData{reg};

            handle_appStarted = g_dbus_connection_signal_subscribe(
                reg->impl->_dbus.get(), /* bus */
                nullptr,                /* sender */
                DBUS_INTERFACE_UPSTART, /* interface */
                "EventEmitted",         /* signal */
                DBUS_PATH_UPSTART,      /* path */
                "started",              /* arg0 */
                G_DBUS_SIGNAL_FLAGS_NONE,
                [](GDBusConnection*, const gchar*, const gchar*, const gchar*, const gchar*, GVariant* params,
                   gpointer user_data) -> void {
                    auto data = reinterpret_cast<upstartEventData*>(user_data);
                    auto reg = data->weakReg.lock();

                    if (!reg)
                    {
                        g_warning("Registry object invalid!");
                        return;
                    }

                    auto sparams = std::shared_ptr<GVariant>(g_variant_ref(params), g_variant_unref);
                    auto upstart = std::dynamic_pointer_cast<Upstart>(reg->impl->jobs);
                    upstart->upstartEventEmitted(upstart->sig_appStarted, sparams, reg);
                },    /* callback */
                data, /* user data */
                [](gpointer user_data) {
                    auto data = reinterpret_cast<upstartEventData*>(user_data);
                    delete data;
                }); /* user data destroy */

            return true;
        });
    });

    return sig_appStarted;
}

/** Grab the signal object for application stopping. If we're not already listing for
    those signals this sets up a listener for them. */
core::Signal<std::shared_ptr<Application>, std::shared_ptr<Application::Instance>>& Upstart::appStopped()
{
    std::call_once(flag_appStopped, [this]() {
        auto reg = registry_.lock();

        reg->impl->thread.executeOnThread<bool>([this, reg]() {
            upstartEventData* data = new upstartEventData{reg};

            handle_appStopped = g_dbus_connection_signal_subscribe(
                reg->impl->_dbus.get(), /* bus */
                nullptr,                /* sender */
                DBUS_INTERFACE_UPSTART, /* interface */
                "EventEmitted",         /* signal */
                DBUS_PATH_UPSTART,      /* path */
                "stopped",              /* arg0 */
                G_DBUS_SIGNAL_FLAGS_NONE,
                [](GDBusConnection*, const gchar*, const gchar*, const gchar*, const gchar*, GVariant* params,
                   gpointer user_data) -> void {
                    auto data = reinterpret_cast<upstartEventData*>(user_data);
                    auto reg = data->weakReg.lock();

                    if (!reg)
                    {
                        g_warning("Registry object invalid!");
                        return;
                    }

                    auto sparams = std::shared_ptr<GVariant>(g_variant_ref(params), g_variant_unref);
                    auto upstart = std::dynamic_pointer_cast<Upstart>(reg->impl->jobs);
                    upstart->upstartEventEmitted(upstart->sig_appStopped, sparams, reg);
                },    /* callback */
                data, /* user data */
                [](gpointer user_data) {
                    auto data = reinterpret_cast<upstartEventData*>(user_data);
                    delete data;
                }); /* user data destroy */

            return true;
        });
    });

    return sig_appStopped;
}

/** Grab the signal object for application failing. If we're not already listing for
    those signals this sets up a listener for them. */
core::Signal<std::shared_ptr<Application>, std::shared_ptr<Application::Instance>, Registry::FailureType>&
    Upstart::appFailed()
{
    std::call_once(flag_appFailed, [this]() {
        auto reg = registry_.lock();

        reg->impl->thread.executeOnThread<bool>([this, reg]() {
            upstartEventData* data = new upstartEventData{reg};

            handle_appFailed = g_dbus_connection_signal_subscribe(
                reg->impl->_dbus.get(),          /* bus */
                nullptr,                         /* sender */
                "com.canonical.UbuntuAppLaunch", /* interface */
                "ApplicationFailed",             /* signal */
                "/",                             /* path */
                nullptr,                         /* arg0 */
                G_DBUS_SIGNAL_FLAGS_NONE,
                [](GDBusConnection*, const gchar*, const gchar*, const gchar*, const gchar*, GVariant* params,
                   gpointer user_data) -> void {
                    auto data = reinterpret_cast<upstartEventData*>(user_data);
                    auto reg = data->weakReg.lock();

                    if (!reg)
                    {
                        g_warning("Registry object invalid!");
                        return;
                    }

                    const gchar* sappid = NULL;
                    const gchar* typestr = NULL;

                    Registry::FailureType type = Registry::FailureType::CRASH;
                    g_variant_get(params, "(&s&s)", &sappid, &typestr);

                    if (g_strcmp0("crash", typestr) == 0)
                    {
                        type = Registry::FailureType::CRASH;
                    }
                    else if (g_strcmp0("start-failure", typestr) == 0)
                    {
                        type = Registry::FailureType::START_FAILURE;
                    }
                    else
                    {
                        g_warning("Application failure type '%s' unknown, reporting as a crash", typestr);
                    }

                    auto appid = AppID::find(reg, sappid);
                    auto app = Application::create(appid, reg);

                    /* TODO: Instance issues */

                    auto upstart = std::dynamic_pointer_cast<Upstart>(reg->impl->jobs);
                    upstart->sig_appFailed(app, {}, type);
                },    /* callback */
                data, /* user data */
                [](gpointer user_data) {
                    auto data = reinterpret_cast<upstartEventData*>(user_data);
                    delete data;
                }); /* user data destroy */

            return true;
        });
    });

    return sig_appFailed;
}

/** Initialize the CGManager connection, including a timeout to disconnect
    as CGManager doesn't free resources entirely well. So it's better if
    we connect and disconnect occationally */
void Upstart::initCGManager()
{
    if (cgManager_)
        return;

    auto registry = registry_.lock();

    cgManager_ = registry->impl->thread.executeOnThread<std::shared_ptr<GDBusConnection>>([this, registry]() {
        bool use_session_bus = g_getenv("UBUNTU_APP_LAUNCH_CG_MANAGER_SESSION_BUS") != nullptr;
        if (use_session_bus)
        {
            /* For working dbusmock */
            g_debug("Connecting to CG Manager on session bus");
            return registry->impl->_dbus;
        }

        auto cancel =
            std::shared_ptr<GCancellable>(g_cancellable_new(), [](GCancellable* cancel) { g_clear_object(&cancel); });

        /* Ensure that we do not wait for more than a second */
        registry->impl->thread.timeoutSeconds(std::chrono::seconds{1},
                                              [cancel]() { g_cancellable_cancel(cancel.get()); });

        GError* error = nullptr;
        auto retval = std::shared_ptr<GDBusConnection>(
            g_dbus_connection_new_for_address_sync(CGMANAGER_DBUS_PATH,                           /* cgmanager path */
                                                   G_DBUS_CONNECTION_FLAGS_AUTHENTICATION_CLIENT, /* flags */
                                                   nullptr,                                       /* Auth Observer */
                                                   cancel.get(),                                  /* Cancellable */
                                                   &error),
            [](GDBusConnection* con) { g_clear_object(&con); });

        if (error != nullptr)
        {
            g_warning("Unable to get CGManager connection: %s", error->message);
            g_error_free(error);
        }

        return retval;
    });

    /* NOTE: This will execute on the thread */
    registry->impl->thread.timeoutSeconds(std::chrono::seconds{10}, [this]() { cgManager_.reset(); });
}

/** Get a list of PIDs from a CGroup, uses the CGManager connection to list
    all of the PIDs. It is important to note that this is an IPC call, so it can
    by its nature, be racy. Once the message has been sent the group can change.
    You should take that into account in your usage of it. */
std::vector<pid_t> Upstart::pidsFromCgroup(const std::string& jobpath)
{
    initCGManager();
    auto lmanager = cgManager_; /* Grab a local copy so we ensure it lasts through our lifetime */
    auto registry = registry_.lock();

    return registry->impl->thread.executeOnThread<std::vector<pid_t>>([&jobpath, lmanager]() -> std::vector<pid_t> {
        GError* error = nullptr;
        const gchar* name = g_getenv("UBUNTU_APP_LAUNCH_CG_MANAGER_NAME");
        std::string groupname;
        if (!jobpath.empty())
        {
            groupname = "upstart/" + jobpath;
        }

        g_debug("Looking for cg manager '%s' group '%s'", name, groupname.c_str());

        GVariant* vtpids = g_dbus_connection_call_sync(
            lmanager.get(),                     /* connection */
            name,                               /* bus name for direct connection is NULL */
            "/org/linuxcontainers/cgmanager",   /* object */
            "org.linuxcontainers.cgmanager0_0", /* interface */
            "GetTasksRecursive",                /* method */
            g_variant_new("(ss)", "freezer", groupname.empty() ? "" : groupname.c_str()), /* params */
            G_VARIANT_TYPE("(ai)"),                                                       /* output */
            G_DBUS_CALL_FLAGS_NONE,                                                       /* flags */
            -1,                                                                           /* default timeout */
            nullptr,                                                                      /* cancellable */
            &error);                                                                      /* error */

        if (error != nullptr)
        {
            g_warning("Unable to get PID list from cgroup manager: %s", error->message);
            g_error_free(error);
            return {};
        }

        GVariant* vpids = g_variant_get_child_value(vtpids, 0);
        GVariantIter iter;
        g_variant_iter_init(&iter, vpids);
        gint32 pid;
        std::vector<pid_t> pids;

        while (g_variant_iter_loop(&iter, "i", &pid))
        {
            pids.push_back(pid);
        }

        g_variant_unref(vpids);
        g_variant_unref(vtpids);

        return pids;
    });
}

/** Looks to find the Upstart object path for a specific Upstart job. This first
    checks the cache, and otherwise does the lookup on DBus. */
std::string Upstart::upstartJobPath(const std::string& job)
{
    try
    {
        return upstartJobPathCache_.at(job);
    }
    catch (std::out_of_range& e)
    {
        auto registry = registry_.lock();
        auto path = registry->impl->thread.executeOnThread<std::string>([this, &job, &registry]() -> std::string {
            GError* error = nullptr;
            GVariant* job_path_variant =
                g_dbus_connection_call_sync(registry->impl->_dbus.get(),                   /* connection */
                                            DBUS_SERVICE_UPSTART,                          /* service */
                                            DBUS_PATH_UPSTART,                             /* path */
                                            DBUS_INTERFACE_UPSTART,                        /* iface */
                                            "GetJobByName",                                /* method */
                                            g_variant_new("(s)", job.c_str()),             /* params */
                                            G_VARIANT_TYPE("(o)"),                         /* return */
                                            G_DBUS_CALL_FLAGS_NONE,                        /* flags */
                                            -1,                                            /* timeout: default */
                                            registry->impl->thread.getCancellable().get(), /* cancellable */
                                            &error);                                       /* error */

            if (error != nullptr)
            {
                g_warning("Unable to find job '%s': %s", job.c_str(), error->message);
                g_error_free(error);
                return {};
            }

            gchar* job_path = nullptr;
            g_variant_get(job_path_variant, "(o)", &job_path);
            g_variant_unref(job_path_variant);

            if (job_path != nullptr)
            {
                std::string path(job_path);
                g_free(job_path);
                return path;
            }
            else
            {
                return {};
            }
        });

        upstartJobPathCache_[job] = path;
        return path;
    }
}

/** Queries Upstart to get all the instances of a given job. This
    can take a while as the number of dbus calls is n+1. It is
    rare that apps have many instances though. */
std::list<std::string> Upstart::upstartInstancesForJob(const std::string& job)
{
    std::string jobpath = upstartJobPath(job);
    if (jobpath.empty())
    {
        return {};
    }

    auto registry = registry_.lock();
    return registry->impl->thread.executeOnThread<std::list<std::string>>(
        [this, &job, &jobpath, &registry]() -> std::list<std::string> {
            GError* error = nullptr;
            GVariant* instance_tuple =
                g_dbus_connection_call_sync(registry->impl->_dbus.get(),                   /* connection */
                                            DBUS_SERVICE_UPSTART,                          /* service */
                                            jobpath.c_str(),                               /* object path */
                                            DBUS_INTERFACE_UPSTART_JOB,                    /* iface */
                                            "GetAllInstances",                             /* method */
                                            nullptr,                                       /* params */
                                            G_VARIANT_TYPE("(ao)"),                        /* return type */
                                            G_DBUS_CALL_FLAGS_NONE,                        /* flags */
                                            -1,                                            /* timeout: default */
                                            registry->impl->thread.getCancellable().get(), /* cancellable */
                                            &error);

            if (error != nullptr)
            {
                g_warning("Unable to get instances of job '%s': %s", job.c_str(), error->message);
                g_error_free(error);
                return {};
            }

            if (instance_tuple == nullptr)
            {
                return {};
            }

            GVariant* instance_list = g_variant_get_child_value(instance_tuple, 0);
            g_variant_unref(instance_tuple);

            GVariantIter instance_iter;
            g_variant_iter_init(&instance_iter, instance_list);
            const gchar* instance_path = nullptr;
            std::list<std::string> instances;

            while (g_variant_iter_loop(&instance_iter, "&o", &instance_path))
            {
                GVariant* props_tuple =
                    g_dbus_connection_call_sync(registry->impl->_dbus.get(),                           /* connection */
                                                DBUS_SERVICE_UPSTART,                                  /* service */
                                                instance_path,                                         /* object path */
                                                "org.freedesktop.DBus.Properties",                     /* interface */
                                                "GetAll",                                              /* method */
                                                g_variant_new("(s)", DBUS_INTERFACE_UPSTART_INSTANCE), /* params */
                                                G_VARIANT_TYPE("(a{sv})"),                             /* return type */
                                                G_DBUS_CALL_FLAGS_NONE,                                /* flags */
                                                -1,                                            /* timeout: default */
                                                registry->impl->thread.getCancellable().get(), /* cancellable */
                                                &error);

                if (error != nullptr)
                {
                    g_warning("Unable to name of instance '%s': %s", instance_path, error->message);
                    g_error_free(error);
                    error = nullptr;
                    continue;
                }

                GVariant* props_dict = g_variant_get_child_value(props_tuple, 0);

                GVariant* namev = g_variant_lookup_value(props_dict, "name", G_VARIANT_TYPE_STRING);
                if (namev != nullptr)
                {
                    auto name = g_variant_get_string(namev, NULL);
                    g_debug("Adding instance for job '%s': %s", job.c_str(), name);
                    instances.push_back(name);
                    g_variant_unref(namev);
                }

                g_variant_unref(props_dict);
                g_variant_unref(props_tuple);
            }

            g_variant_unref(instance_list);

            return instances;
        });
}

std::list<std::shared_ptr<Application>> Upstart::runningApps()
{
    std::list<std::string> instances;

    /* Get all the legacy instances */
    instances.splice(instances.begin(), upstartInstancesForJob("application-legacy"));
    /* Get all the snap instances */
    instances.splice(instances.begin(), upstartInstancesForJob("application-snap"));

    /* Remove the instance ID */
    std::transform(instances.begin(), instances.end(), instances.begin(), [](std::string& instancename) -> std::string {
        static const std::regex instanceregex("^(.*)-[0-9]*$");
        std::smatch match;
        if (std::regex_match(instancename, match, instanceregex))
        {
            return match[1].str();
        }
        else
        {
            g_warning("Unable to match instance name: %s", instancename.c_str());
            return {};
        }
    });

    /* Deduplicate Set */
    std::set<std::string> instanceset;
    for (auto instance : instances)
    {
        if (!instance.empty())
            instanceset.insert(instance);
    }

    /* Add in the click instances */
    for (auto instance : upstartInstancesForJob("application-click"))
    {
        instanceset.insert(instance);
    }

    g_debug("Overall there are %d instances: %s", int(instanceset.size()),
            std::accumulate(instanceset.begin(), instanceset.end(), std::string{},
                            [](const std::string& instr, std::string instance) {
                                return instr.empty() ? instance : instr + ", " + instance;
                            })
                .c_str());

    /* Convert to Applications */
    auto registry = registry_.lock();
    std::list<std::shared_ptr<Application>> apps;
    for (auto instance : instanceset)
    {
        auto appid = AppID::find(registry, instance);
        auto app = Application::create(appid, registry);
        apps.push_back(app);
    }

    return apps;
}

}  // namespace manager
}  // namespace jobs
}  // namespace app_launch
}  // namespace ubuntu<|MERGE_RESOLUTION|>--- conflicted
+++ resolved
@@ -75,8 +75,6 @@
 private:
     std::string upstartJobPath();
     std::string upstartName();
-<<<<<<< HEAD
-=======
 
     static std::vector<pid_t> pids(const std::shared_ptr<Registry>& reg,
                                    const AppID& appid,
@@ -85,9 +83,6 @@
                                          const AppID& appid,
                                          const std::string& jobpath,
                                          std::function<void(pid_t)> eachPid);
-
-    static std::shared_ptr<gchar*> urlsToStrv(const std::vector<Application::URL>& urls);
->>>>>>> e76200c7
 };
 
 /** Uses Upstart to get the primary PID of the instance using Upstart's
