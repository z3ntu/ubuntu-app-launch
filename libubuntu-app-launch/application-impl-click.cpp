/*
 * Copyright © 2016 Canonical Ltd.
 *
 * This program is free software: you can redistribute it and/or modify it
 * under the terms of the GNU General Public License version 3, as published
 * by the Free Software Foundation.
 *
 * This program is distributed in the hope that it will be useful, but
 * WITHOUT ANY WARRANTY; without even the implied warranties of
 * MERCHANTABILITY, SATISFACTORY QUALITY, or FITNESS FOR A PARTICULAR
 * PURPOSE.  See the GNU General Public License for more details.
 *
 * You should have received a copy of the GNU General Public License along
 * with this program.  If not, see <http://www.gnu.org/licenses/>.
 *
 * Authors:
 *     Ted Gould <ted.gould@canonical.com>
 */

#include "application-impl-click.h"
#include "application-info-desktop.h"
#include "registry-impl.h"

#include <algorithm>

namespace ubuntu
{
namespace app_launch
{
namespace app_impls
{

AppID::Version manifestVersion(const std::shared_ptr<JsonObject>& manifest);
std::list<AppID::AppName> manifestApps(const std::shared_ptr<JsonObject>& manifest);
std::shared_ptr<GKeyFile> manifestAppDesktop(const std::shared_ptr<JsonObject>& manifest,
                                             const std::string& package,
                                             const std::string& app,
                                             const std::string& clickDir);

Click::Click(const AppID& appid, const std::shared_ptr<Registry>& registry)
    : Click(appid, registry->impl->getClickManifest(appid.package), registry)
{
}

Click::Click(const AppID& appid, const std::shared_ptr<JsonObject>& manifest, const std::shared_ptr<Registry>& registry)
    : Base(registry)
    , _appid(appid)
    , _manifest(manifest)
    , _clickDir(registry->impl->getClickDir(appid.package))
    , _keyfile(manifestAppDesktop(manifest, appid.package, appid.appname, _clickDir))
{
    if (!_keyfile)
        throw std::runtime_error{"No keyfile found for click application: " + (std::string)appid};
}

AppID Click::appId()
{
    return _appid;
}

std::shared_ptr<Application::Info> Click::info()
{
    return std::make_shared<app_info::Desktop>(_keyfile, _clickDir);
}

AppID::Version manifestVersion(const std::shared_ptr<JsonObject>& manifest)
{
<<<<<<< HEAD
    auto cstr = json_object_get_string_member(manifest.get(), "version");

    if (cstr == nullptr)
        throw std::runtime_error("Unable to find version number in manifest: " + Registry::Impl::printJson(manifest));
=======
    const gchar* cstr;
    if (!json_object_has_member(manifest.get(), "version") ||
        (cstr = json_object_get_string_member(manifest.get(), "version")) == nullptr)
    {
        throw std::runtime_error("Unable to find version number in manifest");
    }
>>>>>>> 3724641c

    auto cppstr = AppID::Version::from_raw(cstr);
    return cppstr;
}

std::list<AppID::AppName> manifestApps(const std::shared_ptr<JsonObject>& manifest)
{
    JsonObject *hooks = nullptr;
    if (!json_object_has_member(manifest.get(), "hooks") ||
        (hooks = json_object_get_object_member(manifest.get(), "hooks")) == nullptr)
    {
        throw std::runtime_error("Manifest does not have a 'hooks' field");
    }

    auto gapps = json_object_get_members(hooks);
    if (gapps == nullptr)
        throw std::runtime_error("GLib JSON confusion, please talk to your library vendor");

    std::list<AppID::AppName> apps;

    for (GList* item = gapps; item != nullptr; item = g_list_next(item))
    {
        auto appname = (const gchar*)item->data;

        auto hooklist = json_object_get_object_member(hooks, appname);

        if (json_object_has_member(hooklist, "desktop") == TRUE)
        {
            apps.emplace_back(AppID::AppName::from_raw(appname));
        }
    }

    g_list_free(gapps);
    return apps;
}

std::shared_ptr<GKeyFile> manifestAppDesktop(const std::shared_ptr<JsonObject>& manifest,
                                             const std::string& package,
                                             const std::string& app,
                                             const std::string& clickDir)
{
<<<<<<< HEAD
    if (!manifest)
    {
        throw std::runtime_error("No manifest for package '" + package + "'");
    }

    auto hooks = json_object_get_object_member(manifest.get(), "hooks");
    if (hooks == nullptr)
        throw std::runtime_error("Manifest for application '" + app + "' does not have a 'hooks' field: " +
                                 Registry::Impl::printJson(manifest));

    auto gapps = json_object_get_members(hooks);
    if (gapps == nullptr)
        throw std::runtime_error("GLib JSON confusion, please talk to your library vendor");

    auto hooklist = json_object_get_object_member(hooks, app.c_str());
    if (hooklist == nullptr)
        throw std::runtime_error("Manifest for does not have an application '" + app + "': " +
                                 Registry::Impl::printJson(manifest));
=======
    JsonObject *hooks = nullptr;
    if (!json_object_has_member(manifest.get(), "hooks") ||
        (hooks = json_object_get_object_member(manifest.get(), "hooks")) == nullptr)
    {
        throw std::runtime_error("Manifest for application '" + app + "' does not have a 'hooks' field");
    }

    JsonObject *hooklist = nullptr;
    if (!json_object_has_member(hooks, app.c_str()) ||
        (hooklist = json_object_get_object_member(hooks, app.c_str())) == nullptr)
    {
        throw std::runtime_error("Manifest does not have an application '" + app + "'");
    }
>>>>>>> 3724641c

    auto desktoppath = json_object_get_string_member(hooklist, "desktop");
    if (desktoppath == nullptr)
        throw std::runtime_error("Manifest for application '" + app + "' does not have a 'desktop' hook: " +
                                 Registry::Impl::printJson(manifest));

    auto path = std::shared_ptr<gchar>(g_build_filename(clickDir.c_str(), desktoppath, nullptr), g_free);

    std::shared_ptr<GKeyFile> keyfile(g_key_file_new(), g_key_file_free);
    GError* error = nullptr;
    g_key_file_load_from_file(keyfile.get(), path.get(), G_KEY_FILE_NONE, &error);
    if (error != nullptr)
    {
        auto perror = std::shared_ptr<GError>(error, g_error_free);
        throw std::runtime_error(perror.get()->message);
    }

    return keyfile;
}

std::list<std::shared_ptr<Application>> Click::list(const std::shared_ptr<Registry>& registry)
{
    std::list<std::shared_ptr<Application>> applist;

    try
    {
        for (auto pkg : registry->impl->getClickPackages())
        {
            try
            {
                auto manifest = registry->impl->getClickManifest(pkg);

                for (auto appname : manifestApps(manifest))
                {
                    try
                    {
                        AppID appid{pkg, appname, manifestVersion(manifest)};
                        auto app = std::make_shared<Click>(appid, manifest, registry);
<<<<<<< HEAD
                        applist.push_back(app);
=======
                        applist.emplace_back(app);
>>>>>>> 3724641c
                    }
                    catch (std::runtime_error& e)
                    {
                        g_debug("Unable to create Click for application '%s' in package '%s': %s",
                                appname.value().c_str(), pkg.value().c_str(), e.what());
                    }
                }
            }
            catch (std::runtime_error& e)
            {
<<<<<<< HEAD
                g_debug("Unable to get information to build Click app on package '%s': %s", pkg.value().c_str(),
                        e.what());
=======
                g_debug("%s", e.what());
>>>>>>> 3724641c
            }
        }
    }
    catch (std::runtime_error& e)
    {
        g_debug("Unable to get packages from Click database: %s", e.what());
    }

    return applist;
}

std::vector<std::shared_ptr<Application::Instance>> Click::instances()
{
    std::vector<std::shared_ptr<Instance>> vect;
    std::string sappid = appId();

    for (auto instancename : _registry->impl->upstartInstancesForJob("application-click"))
    {
        /* There an be only one, but we want to make sure it is
           there or return an empty vector */
        if (sappid == instancename)
        {
            vect.emplace_back(std::make_shared<UpstartInstance>(appId(), "application-click", sappid, _registry));
            break;
        }
    }
    return vect;
}

std::shared_ptr<Application::Instance> Click::launch(const std::vector<Application::URL>& urls)
{
    return UpstartInstance::launch(appId(), "application-click", std::string(appId()), urls, _registry,
                                   UpstartInstance::launchMode::STANDARD);
}

std::shared_ptr<Application::Instance> Click::launchTest(const std::vector<Application::URL>& urls)
{
    return UpstartInstance::launch(appId(), "application-click", std::string(appId()), urls, _registry,
                                   UpstartInstance::launchMode::TEST);
}

}  // namespace app_impls
}  // namespace app_launch
}  // namespace ubuntu<|MERGE_RESOLUTION|>--- conflicted
+++ resolved
@@ -65,19 +65,12 @@
 
 AppID::Version manifestVersion(const std::shared_ptr<JsonObject>& manifest)
 {
-<<<<<<< HEAD
-    auto cstr = json_object_get_string_member(manifest.get(), "version");
-
-    if (cstr == nullptr)
-        throw std::runtime_error("Unable to find version number in manifest: " + Registry::Impl::printJson(manifest));
-=======
-    const gchar* cstr;
+    const gchar* cstr = nullptr;
     if (!json_object_has_member(manifest.get(), "version") ||
         (cstr = json_object_get_string_member(manifest.get(), "version")) == nullptr)
     {
-        throw std::runtime_error("Unable to find version number in manifest");
-    }
->>>>>>> 3724641c
+        throw std::runtime_error("Unable to find version number in manifest: " + Registry::Impl::printJson(manifest));
+    }
 
     auto cppstr = AppID::Version::from_raw(cstr);
     return cppstr;
@@ -119,40 +112,30 @@
                                              const std::string& app,
                                              const std::string& clickDir)
 {
-<<<<<<< HEAD
     if (!manifest)
     {
         throw std::runtime_error("No manifest for package '" + package + "'");
     }
 
-    auto hooks = json_object_get_object_member(manifest.get(), "hooks");
-    if (hooks == nullptr)
+    JsonObject *hooks = nullptr;
+    if (!json_object_has_member(manifest.get(), "hooks") ||
+        (hooks = json_object_get_object_member(manifest.get(), "hooks")) == nullptr)
+    {
         throw std::runtime_error("Manifest for application '" + app + "' does not have a 'hooks' field: " +
                                  Registry::Impl::printJson(manifest));
+    }
 
     auto gapps = json_object_get_members(hooks);
     if (gapps == nullptr)
         throw std::runtime_error("GLib JSON confusion, please talk to your library vendor");
 
-    auto hooklist = json_object_get_object_member(hooks, app.c_str());
-    if (hooklist == nullptr)
-        throw std::runtime_error("Manifest for does not have an application '" + app + "': " +
-                                 Registry::Impl::printJson(manifest));
-=======
-    JsonObject *hooks = nullptr;
-    if (!json_object_has_member(manifest.get(), "hooks") ||
-        (hooks = json_object_get_object_member(manifest.get(), "hooks")) == nullptr)
-    {
-        throw std::runtime_error("Manifest for application '" + app + "' does not have a 'hooks' field");
-    }
-
     JsonObject *hooklist = nullptr;
     if (!json_object_has_member(hooks, app.c_str()) ||
         (hooklist = json_object_get_object_member(hooks, app.c_str())) == nullptr)
     {
-        throw std::runtime_error("Manifest does not have an application '" + app + "'");
-    }
->>>>>>> 3724641c
+        throw std::runtime_error("Manifest for does not have an application '" + app + "': " +
+                                 Registry::Impl::printJson(manifest));
+    }
 
     auto desktoppath = json_object_get_string_member(hooklist, "desktop");
     if (desktoppath == nullptr)
@@ -191,11 +174,7 @@
                     {
                         AppID appid{pkg, appname, manifestVersion(manifest)};
                         auto app = std::make_shared<Click>(appid, manifest, registry);
-<<<<<<< HEAD
-                        applist.push_back(app);
-=======
                         applist.emplace_back(app);
->>>>>>> 3724641c
                     }
                     catch (std::runtime_error& e)
                     {
@@ -206,12 +185,8 @@
             }
             catch (std::runtime_error& e)
             {
-<<<<<<< HEAD
                 g_debug("Unable to get information to build Click app on package '%s': %s", pkg.value().c_str(),
                         e.what());
-=======
-                g_debug("%s", e.what());
->>>>>>> 3724641c
             }
         }
     }
