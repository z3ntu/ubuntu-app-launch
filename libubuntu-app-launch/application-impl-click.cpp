--- conflicted
+++ resolved
@@ -152,7 +152,6 @@
     return applist;
 }
 
-<<<<<<< HEAD
 std::vector<std::shared_ptr<Application::Instance>> Click::instances()
 {
     std::vector<std::shared_ptr<Instance>> vect;
@@ -183,11 +182,6 @@
                                    UpstartInstance::launchMode::TEST);
 }
 
-};  // namespace app_impls
-};  // namespace app_launch
-};  // namespace ubuntu
-=======
 }  // namespace app_impls
 }  // namespace app_launch
-}  // namespace ubuntu
->>>>>>> 840deee0
+}  // namespace ubuntu