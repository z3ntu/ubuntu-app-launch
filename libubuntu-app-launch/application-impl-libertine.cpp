/*
 * Copyright © 2016 Canonical Ltd.
 *
 * This program is free software: you can redistribute it and/or modify it
 * under the terms of the GNU General Public License version 3, as published
 * by the Free Software Foundation.
 *
 * This program is distributed in the hope that it will be useful, but
 * WITHOUT ANY WARRANTY; without even the implied warranties of
 * MERCHANTABILITY, SATISFACTORY QUALITY, or FITNESS FOR A PARTICULAR
 * PURPOSE.  See the GNU General Public License for more details.
 *
 * You should have received a copy of the GNU General Public License along
 * with this program.  If not, see <http://www.gnu.org/licenses/>.
 *
 * Authors:
 *     Ted Gould <ted.gould@canonical.com>
 */

#include "application-impl-libertine.h"
#include "application-info-desktop.h"
#include "libertine.h"
#include "registry-impl.h"

namespace ubuntu
{
namespace app_launch
{
namespace app_impls
{

std::shared_ptr<GKeyFile> keyfileFromPath(const gchar* pathname);

Libertine::Libertine(const AppID::Package& container,
                     const AppID::AppName& appname,
                     const std::shared_ptr<Registry>& registry)
    : Base(registry)
    , _container(container)
    , _appname(appname)
{
    if (!_keyfile)
    {
        auto container_path = libertine_container_path(container.value().c_str());
        auto container_app_path = g_build_filename(container_path, "usr", "share", "applications",
                                                   (appname.value() + ".desktop").c_str(), nullptr);

        _keyfile = keyfileFromPath(container_app_path);

        if (_keyfile)
        {
            auto gbasedir = g_build_filename(container_path, "usr", "share", nullptr);
            _basedir = gbasedir;
            g_free(gbasedir);
        }

        g_free(container_app_path);
        g_free(container_path);
    }

    if (!_keyfile)
    {
        auto home_path = libertine_container_home_path(container.value().c_str());
        auto home_app_path = g_build_filename(home_path, ".local", "share", "applications",
                                              (appname.value() + ".desktop").c_str(), NULL);

        _keyfile = keyfileFromPath(home_app_path);

        if (_keyfile)
        {
            auto gbasedir = g_build_filename(home_path, ".local", "share", nullptr);
            _basedir = gbasedir;
            g_free(gbasedir);
        }

        g_free(home_app_path);
        g_free(home_path);
    }

    if (!_keyfile)
        throw std::runtime_error{"Unable to find a keyfile for application '" + appname.value() + "' in container '" +
                                 container.value() + "'"};
}

std::shared_ptr<GKeyFile> keyfileFromPath(const gchar* pathname)
{
    if (!g_file_test(pathname, G_FILE_TEST_EXISTS))
    {
        return {};
    }

    std::shared_ptr<GKeyFile> keyfile(g_key_file_new(), [](GKeyFile* keyfile) {
        if (keyfile != nullptr)
        {
            g_key_file_free(keyfile);
        }
    });
    GError* error = nullptr;

    g_key_file_load_from_file(keyfile.get(), pathname, G_KEY_FILE_NONE, &error);

    if (error != nullptr)
    {
        g_error_free(error);
        return {};
    }

    return keyfile;
}

std::list<std::shared_ptr<Application>> Libertine::list(const std::shared_ptr<Registry>& registry)
{
    std::list<std::shared_ptr<Application>> applist;

    auto containers = std::shared_ptr<gchar*>(libertine_list_containers(), g_strfreev);

    for (int i = 0; containers.get()[i] != nullptr; i++)
    {
        auto container = containers.get()[i];
        auto apps = std::shared_ptr<gchar*>(libertine_list_apps_for_container(container), g_strfreev);

        for (int i = 0; apps.get()[i] != nullptr; i++)
        {
            auto appid = AppID::parse(apps.get()[i]);
            auto sapp = std::make_shared<Libertine>(appid.package, appid.appname, registry);
            applist.push_back(sapp);
        }
    }

    return applist;
}

std::shared_ptr<Application::Info> Libertine::info()
{
    return std::make_shared<app_info::Desktop>(_keyfile, _basedir, _registry);
}

std::vector<std::shared_ptr<Application::Instance>> Libertine::instances()
{
    std::vector<std::shared_ptr<Instance>> vect;
    std::string sappid = appId();

    for (auto instancename : _registry->impl->upstartInstancesForJob("application-legacy"))
    {
        if (std::equal(sappid.begin(), sappid.end(), instancename.begin()))
            vect.emplace_back(
                std::make_shared<UpstartInstance>(appId(), "application-legacy", sappid + "-", _registry));
    }

    return vect;
}

std::shared_ptr<Application::Instance> Libertine::launch(const std::vector<Application::URL>& urls)
{
    return UpstartInstance::launch(appId(), "application-legacy", std::string(appId()) + "-", urls, _registry,
                                   UpstartInstance::launchMode::STANDARD);
}

std::shared_ptr<Application::Instance> Libertine::launchTest(const std::vector<Application::URL>& urls)
{
    return UpstartInstance::launch(appId(), "application-legacy", std::string(appId()) + "-", urls, _registry,
                                   UpstartInstance::launchMode::TEST);
}

<<<<<<< HEAD
};  // namespace app_impls
};  // namespace app_launch
};  // namespace ubuntu
=======
}  // namespace app_impls
}  // namespace app_launch
}  // namespace ubuntu
>>>>>>> 8370c7bc
<|MERGE_RESOLUTION|>--- conflicted
+++ resolved
@@ -161,12 +161,6 @@
                                    UpstartInstance::launchMode::TEST);
 }
 
-<<<<<<< HEAD
-};  // namespace app_impls
-};  // namespace app_launch
-};  // namespace ubuntu
-=======
 }  // namespace app_impls
 }  // namespace app_launch
-}  // namespace ubuntu
->>>>>>> 8370c7bc
+}  // namespace ubuntu