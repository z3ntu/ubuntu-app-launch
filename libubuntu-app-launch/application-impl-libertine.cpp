/*
 * Copyright © 2016 Canonical Ltd.
 *
 * This program is free software: you can redistribute it and/or modify it
 * under the terms of the GNU General Public License version 3, as published
 * by the Free Software Foundation.
 *
 * This program is distributed in the hope that it will be useful, but
 * WITHOUT ANY WARRANTY; without even the implied warranties of
 * MERCHANTABILITY, SATISFACTORY QUALITY, or FITNESS FOR A PARTICULAR
 * PURPOSE.  See the GNU General Public License for more details.
 *
 * You should have received a copy of the GNU General Public License along
 * with this program.  If not, see <http://www.gnu.org/licenses/>.
 *
 * Authors:
 *     Ted Gould <ted.gould@canonical.com>
 */

#include "application-impl-libertine.h"
#include "libertine.h"
#include "registry-impl.h"

namespace ubuntu
{
namespace app_launch
{
namespace app_impls
{
    
Libertine::Libertine(const AppID::Package& container,
                     const AppID::AppName& appname,
                     const std::shared_ptr<Registry>& registry)
    : Base(registry)
    , _container(container)
    , _appname(appname)
{
    if (!_keyfile)
    {
        auto container_path = libertine_container_path(container.value().c_str());
        auto system_app_path = g_build_filename(container_path, "usr", "share", nullptr);
        _basedir = system_app_path;
        g_free(system_app_path);
        g_free(container_path);

        _keyfile = find_desktop_file(_basedir, "applications", appname.value() + ".desktop");
    }

    if (!_keyfile)
    {
        auto container_home_path = libertine_container_home_path(container.value().c_str());
        auto local_app_path = g_build_filename(container_home_path, ".local", "share", nullptr);
        _basedir = local_app_path;
        g_free(local_app_path);
        g_free(container_home_path);

        _keyfile = find_desktop_file(_basedir, "applications", appname.value() + ".desktop");
    }

    if (!_keyfile)
        throw std::runtime_error{"Unable to find a keyfile for application '" + appname.value() + "' in container '" +
                                 container.value() + "'"};
}

std::shared_ptr<GKeyFile> Libertine::keyfileFromPath(const std::string& pathname)
{
    std::shared_ptr<GKeyFile> keyfile(g_key_file_new(), [](GKeyFile* keyfile) {
        if (keyfile != nullptr)
        {
            g_key_file_free(keyfile);
        }
    });
    GError* error = nullptr;

    g_key_file_load_from_file(keyfile.get(), pathname.c_str(), G_KEY_FILE_NONE, &error);

    if (error != nullptr)
    {
        g_error_free(error);
        return {};
    }

    return keyfile;
}

<<<<<<< HEAD
std::shared_ptr<GKeyFile> Libertine::find_desktop_file(const std::string& basepath, const std::string& subpath, const std::string& filename)
{
    auto fullpath = g_build_filename(basepath.c_str(), subpath.c_str(), filename.c_str(), nullptr);
    std::string sfullpath(fullpath);
    g_free(fullpath);

    if (g_file_test(sfullpath.c_str(), G_FILE_TEST_IS_REGULAR))
    {
        return keyfileFromPath(sfullpath);
    }

    GError* error = nullptr;
    auto dirpath = g_build_filename(basepath.c_str(), subpath.c_str(), nullptr);
    GDir* dir = g_dir_open(dirpath, 0, &error);
    if (error != NULL) {
        g_error_free(error);
        g_free(dirpath);
        return {};
    }
    g_free(dirpath);

    const gchar* file;
    while ((file = g_dir_read_name(dir)) != nullptr)
    {
        auto new_subpath = g_build_filename(subpath.c_str(), file, nullptr);
        auto new_fullpath = g_build_filename(basepath.c_str(), new_subpath, nullptr);
        if (g_file_test(new_fullpath, G_FILE_TEST_IS_DIR))
        {
            auto desktop_file = find_desktop_file(basepath, new_subpath, filename);

            if (desktop_file)
            {
                g_free(new_fullpath);
                g_free(new_subpath);
                g_dir_close(dir);
                return desktop_file;
            }
        }
        g_free(new_fullpath);
        g_free(new_subpath);
    }
    g_dir_close(dir);

    return {};
}

=======
/** Checks the AppID by making sure the version is "0.0" and then
    calling verifyAppname() to check the rest.

    \param appid AppID to check
    \param registry persistent connections to use
*/
>>>>>>> 9b586187
bool Libertine::hasAppId(const AppID& appid, const std::shared_ptr<Registry>& registry)
{
    try
    {
        if (appid.version.value() != "0.0")
        {
            return false;
        }

        return verifyAppname(appid.package, appid.appname, registry);
    }
    catch (std::runtime_error& e)
    {
        return false;
    }
}

/** Verify a package name by getting the list of containers from
    liblibertine and ensuring it is in that list.

    \param package Container name
    \param registry persistent connections to use
*/
bool Libertine::verifyPackage(const AppID::Package& package, const std::shared_ptr<Registry>& registry)
{
    auto containers = std::shared_ptr<gchar*>(libertine_list_containers(), g_strfreev);

    for (int i = 0; containers.get()[i] != nullptr; i++)
    {
        auto container = containers.get()[i];
        if (container == package.value())
        {
            return true;
        }
    }

    return false;
}

/** Gets the list of applications from the container using liblibertine
    and see if @appname is in that list.

    \param package Container name
    \param appname Application name to look for
    \param registry persistent connections to use
*/
bool Libertine::verifyAppname(const AppID::Package& package,
                              const AppID::AppName& appname,
                              const std::shared_ptr<Registry>& registry)
{
    auto apps = std::shared_ptr<gchar*>(libertine_list_apps_for_container(package.value().c_str()), g_strfreev);

    for (int i = 0; apps.get()[i] != nullptr; i++)
    {
        auto appid = AppID::parse(apps.get()[i]);
        if (appid.appname.value() == appname.value())
        {
            return true;
        }
    }

    return false;
}

/** We don't really have a way to implement this for Libertine, any
    search wouldn't really make sense. We just throw an error.

    \param package Container name
    \param card Application search paths
    \param registry persistent connections to use
*/
AppID::AppName Libertine::findAppname(const AppID::Package& package,
                                      AppID::ApplicationWildcard card,
                                      const std::shared_ptr<Registry>& registry)
{
    throw std::runtime_error("Legacy apps can't be discovered by package");
}

/** Function to return "0.0"

    \param package Container name (unused)
    \param appname Application name (unused)
    \param registry persistent connections to use (unused)
*/
AppID::Version Libertine::findVersion(const AppID::Package& package,
                                      const AppID::AppName& appname,
                                      const std::shared_ptr<Registry>& registry)
{
    return AppID::Version::from_raw("0.0");
}

std::list<std::shared_ptr<Application>> Libertine::list(const std::shared_ptr<Registry>& registry)
{
    std::list<std::shared_ptr<Application>> applist;

    auto containers = std::shared_ptr<gchar*>(libertine_list_containers(), g_strfreev);

    for (int i = 0; containers.get()[i] != nullptr; i++)
    {
        auto container = containers.get()[i];
        auto apps = std::shared_ptr<gchar*>(libertine_list_apps_for_container(container), g_strfreev);

        for (int j = 0; apps.get()[j] != nullptr; j++)
        {
            auto appid = AppID::parse(apps.get()[j]);
            auto sapp = std::make_shared<Libertine>(appid.package, appid.appname, registry);
            applist.push_back(sapp);
        }
    }

    return applist;
}

std::shared_ptr<Application::Info> Libertine::info()
{
    if (!appinfo_)
    {
        appinfo_ =
            std::make_shared<app_info::Desktop>(_keyfile, _basedir, app_info::DesktopFlags::XMIR_DEFAULT, _registry);
    }
    return appinfo_;
}

std::vector<std::shared_ptr<Application::Instance>> Libertine::instances()
{
    std::vector<std::shared_ptr<Instance>> vect;
    std::string sappid = appId();

    for (auto instancename : _registry->impl->upstartInstancesForJob("application-legacy"))
    {
        if (std::equal(sappid.begin(), sappid.end(), instancename.begin()))
            vect.emplace_back(std::make_shared<UpstartInstance>(appId(), "application-legacy", sappid + "-",
                                                                std::vector<Application::URL>{}, _registry));
    }

    return vect;
}

/** Grabs all the environment variables for the application to
    launch in. It sets up the confinement ones and then adds in
    the APP_EXEC line and whether to use XMir.

    This function adds 'libertine-launch' at the beginning of the
    Exec line with the container name as a parameter. The command
    can be overridden with the UBUNTU_APP_LAUNCH_LIBERTINE_LAUNCH
    environment variable.
*/
std::list<std::pair<std::string, std::string>> Libertine::launchEnv()
{
    std::list<std::pair<std::string, std::string>> retval;

    info();

    retval.emplace_back(std::make_pair("APP_XMIR_ENABLE", appinfo_->xMirEnable().value() ? "1" : "0"));

    /* The container is our confinement */
    retval.emplace_back(std::make_pair("APP_EXEC_POLICY", "unconfined"));

    auto libertine_launch = g_getenv("UBUNTU_APP_LAUNCH_LIBERTINE_LAUNCH");
    if (libertine_launch == nullptr)
    {
        libertine_launch = LIBERTINE_LAUNCH;
    }

    auto desktopexec = appinfo_->execLine().value();
    auto execline = std::string(libertine_launch) + " \"" + _container.value() + "\" " + desktopexec;
    retval.emplace_back(std::make_pair("APP_EXEC", execline));

    /* TODO: Go multi instance */
    retval.emplace_back(std::make_pair("INSTANCE_ID", ""));

    return retval;
}

std::shared_ptr<Application::Instance> Libertine::launch(const std::vector<Application::URL>& urls)
{
    std::function<std::list<std::pair<std::string, std::string>>(void)> envfunc = [this]() { return launchEnv(); };
    return UpstartInstance::launch(appId(), "application-legacy", std::string(appId()) + "-", urls, _registry,
                                   UpstartInstance::launchMode::STANDARD, envfunc);
}

std::shared_ptr<Application::Instance> Libertine::launchTest(const std::vector<Application::URL>& urls)
{
    std::function<std::list<std::pair<std::string, std::string>>(void)> envfunc = [this]() { return launchEnv(); };
    return UpstartInstance::launch(appId(), "application-legacy", std::string(appId()) + "-", urls, _registry,
                                   UpstartInstance::launchMode::TEST, envfunc);
}

}  // namespace app_impls
}  // namespace app_launch
}  // namespace ubuntu<|MERGE_RESOLUTION|>--- conflicted
+++ resolved
@@ -83,7 +83,6 @@
     return keyfile;
 }
 
-<<<<<<< HEAD
 std::shared_ptr<GKeyFile> Libertine::find_desktop_file(const std::string& basepath, const std::string& subpath, const std::string& filename)
 {
     auto fullpath = g_build_filename(basepath.c_str(), subpath.c_str(), filename.c_str(), nullptr);
@@ -130,14 +129,12 @@
     return {};
 }
 
-=======
 /** Checks the AppID by making sure the version is "0.0" and then
     calling verifyAppname() to check the rest.
 
     \param appid AppID to check
     \param registry persistent connections to use
 */
->>>>>>> 9b586187
 bool Libertine::hasAppId(const AppID& appid, const std::shared_ptr<Registry>& registry)
 {
     try
