--- conflicted
+++ resolved
@@ -142,16 +142,11 @@
         std::list<AppID::Package> list;
         for (GList* item = pkgs; item != NULL; item = g_list_next(item))
         {
-<<<<<<< HEAD
             auto pkgobj = reinterpret_cast<char*>(item->data);
             if (pkgobj)
             {
                 list.emplace_back(AppID::Package::from_raw(pkgobj));
             }
-=======
-            auto pkgobj = reinterpret_cast<ClickInstalledPackage*>(item->data);
-            list.emplace_back(AppID::Package::from_raw(click_installed_package_get_package(pkgobj)));
->>>>>>> 840deee0
         }
 
         g_list_free_full(pkgs, g_object_unref);
