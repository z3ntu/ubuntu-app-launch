#pragma once

namespace ubuntu
{
namespace app_launch
{

/** \brief A small template to make it clearer when special types are being used

    The TypeTagger a small piece of C++ so that we can have custom types
    for things in the Ubuntu App Launch API that should be handled in
    special ways, but really have basic types at their core. In this way
    there is explicit code to convert these items into their fundamental type
    so that is obvious and can be easily searched for.
*/
template <typename Tag, typename T>
class TypeTagger
{
public:
    /** Function to build a TypeTagger object from a fundamental type */
    static TypeTagger<Tag, T> from_raw(const T& value)
    {
        return TypeTagger<Tag, T>(value);
    }
    /** Getter to get the fundamental type out of the TypeTagger wrapper */
    const T& value() const
    {
        return _value;
    }
    /** Getter to get the fundamental type out of the TypeTagger wrapper */
    operator T() const
    {
        return _value;
    }
    ~TypeTagger()
    {
    }

private:
    /** Private constructor used by from_raw() */
    TypeTagger(const T& value)
        : _value(value)
    {
    }
    T _value; /**< The memory allocation for the fundamental type */
};

<<<<<<< HEAD
} // namespace app_launch
} // namespace ubuntu
=======
}  // namespace app_launch
}  // namespace ubuntu
>>>>>>> c350bb76
<|MERGE_RESOLUTION|>--- conflicted
+++ resolved
@@ -45,10 +45,5 @@
     T _value; /**< The memory allocation for the fundamental type */
 };
 
-<<<<<<< HEAD
-} // namespace app_launch
-} // namespace ubuntu
-=======
 }  // namespace app_launch
-}  // namespace ubuntu
->>>>>>> c350bb76
+}  // namespace ubuntu