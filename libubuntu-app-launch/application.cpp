/*
 * Copyright © 2016 Canonical Ltd.
 *
 * This program is free software: you can redistribute it and/or modify it
 * under the terms of the GNU General Public License version 3, as published
 * by the Free Software Foundation.
 *
 * This program is distributed in the hope that it will be useful, but
 * WITHOUT ANY WARRANTY; without even the implied warranties of
 * MERCHANTABILITY, SATISFACTORY QUALITY, or FITNESS FOR A PARTICULAR
 * PURPOSE.  See the GNU General Public License for more details.
 *
 * You should have received a copy of the GNU General Public License along
 * with this program.  If not, see <http://www.gnu.org/licenses/>.
 *
 * Authors:
 *     Ted Gould <ted.gould@canonical.com>
 */

extern "C" {
#include "ubuntu-app-launch.h"
}

#include "application-impl-click.h"
#include "application-impl-legacy.h"
#include "application-impl-libertine.h"
#ifdef ENABLE_SNAPPY
#include "application-impl-snap.h"
#endif
#include "application.h"
#include "jobs-base.h"
#include "registry-impl.h"
#include "registry.h"

#include <functional>
#include <iostream>
#include <regex>

namespace ubuntu
{
namespace app_launch
{

std::shared_ptr<Application> Application::create(const AppID& appid, const std::shared_ptr<Registry>& registry)
{
    if (appid.empty())
    {
        throw std::runtime_error("AppID is empty");
    }

<<<<<<< HEAD
    if (!registry->impl->jobs)
    {
        registry->impl->jobs = jobs::manager::Base::determineFactory(registry);
=======
    if (!registry || !registry->impl)
    {
        throw std::runtime_error("Invalid registry object");
>>>>>>> 24e1bc77
    }

    if (app_impls::Click::hasAppId(appid, registry))
    {
        return std::make_shared<app_impls::Click>(appid, registry);
    }
#ifdef ENABLE_SNAPPY
    else if (app_impls::Snap::hasAppId(appid, registry))
    {
        return std::make_shared<app_impls::Snap>(appid, registry);
    }
#endif
    else if (app_impls::Libertine::hasAppId(appid, registry))
    {
        return std::make_shared<app_impls::Libertine>(appid.package, appid.appname, registry);
    }
    else if (app_impls::Legacy::hasAppId(appid, registry))
    {
        return std::make_shared<app_impls::Legacy>(appid.appname, registry);
    }
    else
    {
        throw std::runtime_error("Invalid app ID: " + std::string(appid));
    }
}

AppID::AppID()
    : package(Package::from_raw({}))
    , appname(AppName::from_raw({}))
    , version(Version::from_raw({}))
{
}

AppID::AppID(Package pkg, AppName app, Version ver)
    : package(pkg)
    , appname(app)
    , version(ver)
{
}

#define REGEX_PKGNAME "([a-z0-9][a-z0-9+.-]+)"
#define REGEX_APPNAME "([A-Za-z0-9+-.:~-][\\sA-Za-z0-9+-.:~-]+)"
#define REGEX_VERSION "([\\d+:]?[A-Za-z0-9.+:~-]+?(?:-[A-Za-z0-9+.~]+)?)"

const std::regex full_appid_regex("^" REGEX_PKGNAME "_" REGEX_APPNAME "_" REGEX_VERSION "$");
const std::regex short_appid_regex("^" REGEX_PKGNAME "_" REGEX_APPNAME "$");
const std::regex legacy_appid_regex("^" REGEX_APPNAME "$");

AppID AppID::parse(const std::string& sappid)
{
    std::smatch match;

    if (std::regex_match(sappid, match, full_appid_regex))
    {
        return {AppID::Package::from_raw(match[1].str()), AppID::AppName::from_raw(match[2].str()),
                AppID::Version::from_raw(match[3].str())};
    }
    else
    {
        /* Allow returning an empty AppID with empty internal */
        return {AppID::Package::from_raw({}), AppID::AppName::from_raw({}), AppID::Version::from_raw({})};
    }
}

bool AppID::valid(const std::string& sappid)
{
    return std::regex_match(sappid, full_appid_regex);
}

AppID AppID::find(const std::string& sappid)
{
    auto registry = Registry::getDefault();
    return find(registry, sappid);
}

AppID AppID::find(const std::shared_ptr<Registry>& registry, const std::string& sappid)
{
    std::smatch match;

    if (std::regex_match(sappid, match, full_appid_regex))
    {
        return {AppID::Package::from_raw(match[1].str()), AppID::AppName::from_raw(match[2].str()),
                AppID::Version::from_raw(match[3].str())};
    }
    else if (std::regex_match(sappid, match, short_appid_regex))
    {
        return discover(registry, match[1].str(), match[2].str());
    }
    else if (std::regex_match(sappid, match, legacy_appid_regex))
    {
        return {AppID::Package::from_raw({}), AppID::AppName::from_raw(sappid), AppID::Version::from_raw({})};
    }
    else
    {
        return {AppID::Package::from_raw({}), AppID::AppName::from_raw({}), AppID::Version::from_raw({})};
    }
}

AppID::operator std::string() const
{
    if (package.value().empty() && version.value().empty())
    {
        if (appname.value().empty())
        {
            return {};
        }
        else
        {
            return appname.value();
        }
    }

    return package.value() + "_" + appname.value() + "_" + version.value();
}

bool operator==(const AppID& a, const AppID& b)
{
    return a.package.value() == b.package.value() && a.appname.value() == b.appname.value() &&
           a.version.value() == b.version.value();
}

bool operator!=(const AppID& a, const AppID& b)
{
    return a.package.value() != b.package.value() || a.appname.value() != b.appname.value() ||
           a.version.value() != b.version.value();
}

/** Convert each AppID to a string and then compare the strings */
bool operator<(const AppID& a, const AppID& b)
{
    return std::string(a) < std::string(b);
}

bool AppID::empty() const
{
    return package.value().empty() && appname.value().empty() && version.value().empty();
}

/** Basically we're making our own VTable of static functions. Static
    functions don't go in the normal VTables, so we can't use our class
    inheritance here to help. So we're just packing these puppies into
    a data structure and iterating over it. */
struct DiscoverTools
{
    std::function<bool(const AppID::Package& package, const std::shared_ptr<Registry>& registry)> verifyPackage;
    std::function<bool(
        const AppID::Package& package, const AppID::AppName& appname, const std::shared_ptr<Registry>& registry)>
        verifyAppname;
    std::function<AppID::AppName(
        const AppID::Package& package, AppID::ApplicationWildcard card, const std::shared_ptr<Registry>& registry)>
        findAppname;
    std::function<AppID::Version(
        const AppID::Package& package, const AppID::AppName& appname, const std::shared_ptr<Registry>& registry)>
        findVersion;
    std::function<bool(const AppID& appid, const std::shared_ptr<Registry>& registry)> hasAppId;
};

/** The tools in order that they should be used */
static const std::vector<DiscoverTools> discoverTools{
    /* Click */
    {app_impls::Click::verifyPackage, app_impls::Click::verifyAppname, app_impls::Click::findAppname,
     app_impls::Click::findVersion, app_impls::Click::hasAppId},
#ifdef ENABLE_SNAPPY
    /* Snap */
    {app_impls::Snap::verifyPackage, app_impls::Snap::verifyAppname, app_impls::Snap::findAppname,
     app_impls::Snap::findVersion, app_impls::Snap::hasAppId},
#endif
    /* Libertine */
    {app_impls::Libertine::verifyPackage, app_impls::Libertine::verifyAppname, app_impls::Libertine::findAppname,
     app_impls::Libertine::findVersion, app_impls::Libertine::hasAppId},
    /* Legacy */
    {app_impls::Legacy::verifyPackage, app_impls::Legacy::verifyAppname, app_impls::Legacy::findAppname,
     app_impls::Legacy::findVersion, app_impls::Legacy::hasAppId}};

AppID AppID::discover(const std::shared_ptr<Registry>& registry,
                      const std::string& package,
                      const std::string& appname,
                      const std::string& version)
{
    auto pkg = AppID::Package::from_raw(package);

    for (const auto& tools : discoverTools)
    {
        /* Figure out which type we have */
        try
        {
            if (tools.verifyPackage(pkg, registry))
            {
                auto app = AppID::AppName::from_raw({});

                if (appname.empty() || appname == "first-listed-app")
                {
                    app = tools.findAppname(pkg, ApplicationWildcard::FIRST_LISTED, registry);
                }
                else if (appname == "last-listed-app")
                {
                    app = tools.findAppname(pkg, ApplicationWildcard::LAST_LISTED, registry);
                }
                else if (appname == "only-listed-app")
                {
                    app = tools.findAppname(pkg, ApplicationWildcard::ONLY_LISTED, registry);
                }
                else
                {
                    app = AppID::AppName::from_raw(appname);
                    if (!tools.verifyAppname(pkg, app, registry))
                    {
                        throw std::runtime_error("App name passed in is not valid for this package type");
                    }
                }

                auto ver = AppID::Version::from_raw({});
                if (version.empty() || version == "current-user-version")
                {
                    ver = tools.findVersion(pkg, app, registry);
                }
                else
                {
                    ver = AppID::Version::from_raw(version);
                    if (!tools.hasAppId({pkg, app, ver}, registry))
                    {
                        throw std::runtime_error("Invalid version passed for this package type");
                    }
                }

                return AppID{pkg, app, ver};
            }
        }
        catch (std::runtime_error& e)
        {
            continue;
        }
    }

    return {};
}

AppID AppID::discover(const std::shared_ptr<Registry>& registry,
                      const std::string& package,
                      ApplicationWildcard appwildcard,
                      VersionWildcard versionwildcard)
{
    auto pkg = AppID::Package::from_raw(package);

    for (const auto& tools : discoverTools)
    {
        try
        {
            if (tools.verifyPackage(pkg, registry))
            {
                auto app = tools.findAppname(pkg, appwildcard, registry);
                auto ver = tools.findVersion(pkg, app, registry);
                return AppID{pkg, app, ver};
            }
        }
        catch (std::runtime_error& e)
        {
            /* Normal, try another */
            continue;
        }
    }

    return {};
}

AppID AppID::discover(const std::shared_ptr<Registry>& registry,
                      const std::string& package,
                      const std::string& appname,
                      VersionWildcard versionwildcard)
{
    auto pkg = AppID::Package::from_raw(package);
    auto app = AppID::AppName::from_raw(appname);

    for (const auto& tools : discoverTools)
    {
        try
        {
            if (tools.verifyPackage(pkg, registry) && tools.verifyAppname(pkg, app, registry))
            {
                auto ver = tools.findVersion(pkg, app, registry);
                return AppID{pkg, app, ver};
            }
        }
        catch (std::runtime_error& e)
        {
            /* Normal, try another */
            continue;
        }
    }

    return {};
}

AppID AppID::discover(const std::string& package, const std::string& appname, const std::string& version)
{
    auto registry = Registry::getDefault();
    return discover(registry, package, appname, version);
}

AppID AppID::discover(const std::string& package, ApplicationWildcard appwildcard, VersionWildcard versionwildcard)
{
    auto registry = Registry::getDefault();
    return discover(registry, package, appwildcard, versionwildcard);
}

AppID AppID::discover(const std::string& package, const std::string& appname, VersionWildcard versionwildcard)
{
    auto registry = Registry::getDefault();
    return discover(registry, package, appname, versionwildcard);
}

enum class oom::Score : std::int32_t
{
    FOCUSED = 100,
    UNTRUSTED_HELPER = 200,
    PAUSED = 900,
};

const oom::Score oom::focused()
{
    return oom::Score::FOCUSED;
}

const oom::Score oom::paused()
{
    return oom::Score::PAUSED;
}

const oom::Score oom::fromLabelAndValue(std::int32_t value, const std::string& label)
{
    g_debug("Creating new OOM value type '%s' with a value of: '%d'", label.c_str(), value);

    if (value < static_cast<std::int32_t>(oom::Score::FOCUSED))
    {
        g_warning("The new OOM type '%s' is giving higher priority than focused apps!", label.c_str());
    }
    if (value > static_cast<std::int32_t>(oom::Score::PAUSED))
    {
        g_warning("The new OOM type '%s' is giving lower priority than paused apps!", label.c_str());
    }

    if (value < -1000 || value > 1000)
    {
        throw std::runtime_error("OOM type '" + label + "' is not in the valid range of [-1000, 1000] at " +
                                 std::to_string(value));
    }

    return static_cast<oom::Score>(value);
}

}  // namespace app_launch
}  // namespace ubuntu<|MERGE_RESOLUTION|>--- conflicted
+++ resolved
@@ -48,39 +48,37 @@
         throw std::runtime_error("AppID is empty");
     }
 
-<<<<<<< HEAD
+    if (!registry || !registry->impl)
+    {
+        throw std::runtime_error("Invalid registry object");
+    }
+
     if (!registry->impl->jobs)
-    {
         registry->impl->jobs = jobs::manager::Base::determineFactory(registry);
-=======
-    if (!registry || !registry->impl)
-    {
-        throw std::runtime_error("Invalid registry object");
->>>>>>> 24e1bc77
-    }
-
-    if (app_impls::Click::hasAppId(appid, registry))
-    {
-        return std::make_shared<app_impls::Click>(appid, registry);
-    }
+}
+
+if (app_impls::Click::hasAppId(appid, registry))
+{
+    return std::make_shared<app_impls::Click>(appid, registry);
+}
 #ifdef ENABLE_SNAPPY
-    else if (app_impls::Snap::hasAppId(appid, registry))
-    {
-        return std::make_shared<app_impls::Snap>(appid, registry);
-    }
+else if (app_impls::Snap::hasAppId(appid, registry))
+{
+    return std::make_shared<app_impls::Snap>(appid, registry);
+}
 #endif
-    else if (app_impls::Libertine::hasAppId(appid, registry))
-    {
-        return std::make_shared<app_impls::Libertine>(appid.package, appid.appname, registry);
-    }
-    else if (app_impls::Legacy::hasAppId(appid, registry))
-    {
-        return std::make_shared<app_impls::Legacy>(appid.appname, registry);
-    }
-    else
-    {
-        throw std::runtime_error("Invalid app ID: " + std::string(appid));
-    }
+else if (app_impls::Libertine::hasAppId(appid, registry))
+{
+    return std::make_shared<app_impls::Libertine>(appid.package, appid.appname, registry);
+}
+else if (app_impls::Legacy::hasAppId(appid, registry))
+{
+    return std::make_shared<app_impls::Legacy>(appid.appname, registry);
+}
+else
+{
+    throw std::runtime_error("Invalid app ID: " + std::string(appid));
+}
 }
 
 AppID::AppID()
