/*
 * Copyright © 2016 Canonical Ltd.
 *
 * This program is free software: you can redistribute it and/or modify it
 * under the terms of the GNU General Public License version 3, as published
 * by the Free Software Foundation.
 *
 * This program is distributed in the hope that it will be useful, but
 * WITHOUT ANY WARRANTY; without even the implied warranties of
 * MERCHANTABILITY, SATISFACTORY QUALITY, or FITNESS FOR A PARTICULAR
 * PURPOSE.  See the GNU General Public License for more details.
 *
 * You should have received a copy of the GNU General Public License along
 * with this program.  If not, see <http://www.gnu.org/licenses/>.
 *
 * Authors:
 *     Ted Gould <ted.gould@canonical.com>
 */

#include "glib-thread.h"
#include "registry.h"
#include <click.h>
#include <gio/gio.h>
#include <json-glib/json-glib.h>
#include <map>
#include <unordered_map>
#include <zeitgeist.h>

#pragma once

namespace ubuntu
{
namespace app_launch
{

class IconFinder;

/** \private
    \brief Private implementation of the Registry object

*/
class Registry::Impl
{
public:
    Impl(Registry* registry);
    virtual ~Impl()
    {
        thread.quit();
    }

    std::shared_ptr<JsonObject> getClickManifest(const std::string& package);
    std::list<AppID::Package> getClickPackages();
    std::string getClickDir(const std::string& package);

#if 0
    void setManager (Registry::Manager* manager);
    void clearManager ();
#endif

    GLib::ContextThread thread;
    std::shared_ptr<GDBusConnection> _dbus;

    std::shared_ptr<IconFinder> getIconFinder(std::string basePath);

    void zgSendEvent(AppID appid, const std::string& eventtype);

    std::vector<pid_t> pidsFromCgroup(const std::string& job, const std::string& instance);

    /* Upstart Jobs */
    std::list<std::string> upstartInstancesForJob(const std::string& job);
    std::string upstartJobPath(const std::string& job);

<<<<<<< HEAD
    static std::string printJson(std::shared_ptr<JsonObject> jsonobj);
    static std::string printJson(std::shared_ptr<JsonNode> jsonnode);

=======
>>>>>>> 8370c7bc
private:
    Registry* _registry;
#if 0
    Registry::Manager* _manager;
#endif

    std::shared_ptr<ClickDB> _clickDB;
    std::shared_ptr<ClickUser> _clickUser;

    void initClick();

    std::shared_ptr<ZeitgeistLog> zgLog_;

    std::shared_ptr<GDBusConnection> cgManager_;

    void initCGManager();

    std::unordered_map<std::string, std::shared_ptr<IconFinder>> _iconFinders;

    /** Getting the Upstart job path is relatively expensive in
        that it requires a DBus call. Worth keeping a cache of. */
    std::map<std::string, std::string> upstartJobPathCache_;
};

}  // namespace app_launch
}  // namespace ubuntu<|MERGE_RESOLUTION|>--- conflicted
+++ resolved
@@ -70,12 +70,9 @@
     std::list<std::string> upstartInstancesForJob(const std::string& job);
     std::string upstartJobPath(const std::string& job);
 
-<<<<<<< HEAD
     static std::string printJson(std::shared_ptr<JsonObject> jsonobj);
     static std::string printJson(std::shared_ptr<JsonNode> jsonnode);
 
-=======
->>>>>>> 8370c7bc
 private:
     Registry* _registry;
 #if 0
