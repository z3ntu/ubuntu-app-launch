--- conflicted
+++ resolved
@@ -78,25 +78,6 @@
     static std::string printJson(std::shared_ptr<JsonObject> jsonobj);
     static std::string printJson(std::shared_ptr<JsonNode> jsonnode);
 
-<<<<<<< HEAD
-=======
-    /* Signals to discover what is happening to apps */
-    core::Signal<const std::shared_ptr<Application>&, const std::shared_ptr<Application::Instance>&>& appStarted(
-        const std::shared_ptr<Registry>& reg);
-    core::Signal<const std::shared_ptr<Application>&, const std::shared_ptr<Application::Instance>&>& appStopped(
-        const std::shared_ptr<Registry>& reg);
-    core::Signal<const std::shared_ptr<Application>&, const std::shared_ptr<Application::Instance>&, FailureType>&
-        appFailed(const std::shared_ptr<Registry>& reg);
-    core::Signal<const std::shared_ptr<Application>&,
-                 const std::shared_ptr<Application::Instance>&,
-                 const std::vector<pid_t>&>&
-        appPaused(const std::shared_ptr<Registry>& reg);
-    core::Signal<const std::shared_ptr<Application>&,
-                 const std::shared_ptr<Application::Instance>&,
-                 const std::vector<pid_t>&>&
-        appResumed(const std::shared_ptr<Registry>& reg);
-
->>>>>>> 5cfb0a90
     /* Signal Hints */
     /* NOTE: Static because we don't have registry instances in the C
        code right now. We want these to not be static in the future */
@@ -109,69 +90,6 @@
     std::shared_ptr<ClickDB> _clickDB;     /**< Shared instance of the Click Database */
     std::shared_ptr<ClickUser> _clickUser; /**< Click database filtered by the current user */
 
-<<<<<<< HEAD
-=======
-    /** Signal object for applications started */
-    core::Signal<const std::shared_ptr<Application>&, const std::shared_ptr<Application::Instance>&> sig_appStarted;
-    /** Signal object for applications stopped */
-    core::Signal<const std::shared_ptr<Application>&, const std::shared_ptr<Application::Instance>&> sig_appStopped;
-    /** Signal object for applications failed */
-    core::Signal<const std::shared_ptr<Application>&, const std::shared_ptr<Application::Instance>&, FailureType>
-        sig_appFailed;
-    /** Signal object for applications paused */
-    core::Signal<const std::shared_ptr<Application>&,
-                 const std::shared_ptr<Application::Instance>&,
-                 const std::vector<pid_t>&>
-        sig_appPaused;
-    /** Signal object for applications resumed */
-    core::Signal<const std::shared_ptr<Application>&,
-                 const std::shared_ptr<Application::Instance>&,
-                 const std::vector<pid_t>&>
-        sig_appResumed;
-
-    guint handle_appStarted{0};            /**< GDBus signal watcher handle for app started signal */
-    guint handle_appStopped{0};            /**< GDBus signal watcher handle for app stopped signal */
-    guint handle_appFailed{0};             /**< GDBus signal watcher handle for app failed signal */
-    guint handle_appPaused{0};             /**< GDBus signal watcher handle for app paused signal */
-    guint handle_appResumed{0};            /**< GDBus signal watcher handle for app resumed signal */
-    guint handle_managerSignalFocus{0};    /**< GDBus signal watcher handle for app focused signal */
-    guint handle_managerSignalResume{0};   /**< GDBus signal watcher handle for app resumed signal */
-    guint handle_managerSignalStarting{0}; /**< GDBus signal watcher handle for app starting signal */
-
-    std::once_flag flag_appStarted; /**< Variable to track to see if signal handlers are installed for application
-                                       started */
-    std::once_flag flag_appStopped; /**< Variable to track to see if signal handlers are installed for application
-                                       stopped */
-    std::once_flag
-        flag_appFailed; /**< Variable to track to see if signal handlers are installed for application failed */
-    std::once_flag
-        flag_appPaused; /**< Variable to track to see if signal handlers are installed for application paused */
-    std::once_flag flag_appResumed;     /**< Variable to track to see if signal handlers are installed for application
-                                           resumed */
-    std::once_flag flag_managerSignals; /**< Variable to track to see if signal handlers are installed for the manager
-                                           signals of focused, resumed and starting */
-
-    void upstartEventEmitted(
-        core::Signal<const std::shared_ptr<Application>&, const std::shared_ptr<Application::Instance>&>& signal,
-        const std::shared_ptr<GVariant>& params,
-        const std::shared_ptr<Registry>& reg);
-    void pauseEventEmitted(core::Signal<const std::shared_ptr<Application>&,
-                                        const std::shared_ptr<Application::Instance>&,
-                                        const std::vector<pid_t>&>& signal,
-                           const std::shared_ptr<GVariant>& params,
-                           const std::shared_ptr<Registry>& reg);
-    static std::tuple<std::shared_ptr<Application>, std::shared_ptr<Application::Instance>> managerParams(
-        const std::shared_ptr<GVariant>& params, const std::shared_ptr<Registry>& reg);
-    static guint managerSignalHelper(const std::shared_ptr<Registry>& reg,
-                                     const std::string& signalname,
-                                     std::function<void(const std::shared_ptr<Registry>& reg,
-                                                        const std::shared_ptr<Application>& app,
-                                                        const std::shared_ptr<Application::Instance>& instance,
-                                                        const std::shared_ptr<GDBusConnection>&,
-                                                        const std::string&,
-                                                        const std::shared_ptr<GVariant>&)> responsefunc);
-
->>>>>>> 5cfb0a90
     void initClick();
 
     /** Shared instance of the Zeitgeist Log */
