/*
 * Copyright © 2016 Canonical Ltd.
 *
 * This program is free software: you can redistribute it and/or modify it
 * under the terms of the GNU General Public License version 3, as published
 * by the Free Software Foundation.
 *
 * This program is distributed in the hope that it will be useful, but
 * WITHOUT ANY WARRANTY; without even the implied warranties of
 * MERCHANTABILITY, SATISFACTORY QUALITY, or FITNESS FOR A PARTICULAR
 * PURPOSE.  See the GNU General Public License for more details.
 *
 * You should have received a copy of the GNU General Public License along
 * with this program.  If not, see <http://www.gnu.org/licenses/>.
 *
 * Authors:
 *     Ted Gould <ted.gould@canonical.com>
 */

#include <memory>
#include <vector>

#include <mir_toolkit/mir_prompt_session.h>

#include "appid.h"
#include "type-tagger.h"

#pragma once
#pragma GCC visibility push(default)

namespace ubuntu
{
namespace app_launch
{

class Registry;

/** Class representing an untrusted helper in the system.  Untrusted
    helpers are used by trusted helpers to get some amount of functionality
    from a package in the system. Typically this is via a Click hook
    in a Click package.

    In order to setup a untrusted helper the trusted helper needs to
    install a small executable that gives the equivallent of a Desktop
    Exec string to the system. This is done by installing the executable
    in the ``/usr/lib/$(arch)/ubuntu-app-launch/$(helper type)/exec-tool``.
    A simple example can be seen in [URL Dispatcher's URL Overlay
   helper](http://bazaar.launchpad.net/~indicator-applet-developers/url-dispatcher/trunk.15.10/view/head:/service/url-overlay.c).
    It is important to note that the helper will be confined with the apparmor
    profile associated with the AppID that is being used. For Click based
    applications this means that an untrusted helper should be its own
    stanza in the Click manifest with its own ``apparmor`` hook. This will
    configure the confinement for the helper.

    Many times an untrusted helper runs in a non-user-facing mode, it is
    important that UAL **DOES NOT** implement a lifecycle for the helper. It
    is the responsibility of the trusted helper to do that. Many times this
    is a timeout or other similar functionality. These are the tools to
    implement those in a reasonable fashion (services don't have to worry
    about AppArmor, cgroups, or jobs) but it doesn't not implement them
    by itself.
*/
class Helper
{
public:
    /** \private */
    struct TypeTag;
    /** \private */
    struct URLTag;

    /** \private */
    typedef TypeTagger<TypeTag, std::string> Type;
    /** \private */
    typedef TypeTagger<URLTag, std::string> URL;

    /** Create a new helper object from an AppID

        \param type Type of untrusted helper
        \param appid AppID of the helper
        \param registry Shared registry instance
    */
    static std::shared_ptr<Helper> create(Type type, AppID appid, std::shared_ptr<Registry> registry);

    /** Get the AppID for this helper */
    virtual AppID appId() = 0;

    /** Running instance of a a Helper */
    class Instance
    {
    public:
        /** Check to see if this instance is running */
        virtual bool isRunning() = 0;

        /** Stop a running helper */
        virtual void stop() = 0;
    };

    /** Check to see if there are any instances of this untrusted helper */
    virtual bool hasInstances() = 0;
    /** Get the list of instances of this helper */
    virtual std::vector<std::shared_ptr<Instance>> instances() = 0;

    /** Launch an instance of a helper with an optional set of URLs
        that get passed to the helper.

        \param urls List of URLs to passed to the untrusted helper
    */
    virtual std::shared_ptr<Instance> launch(std::vector<URL> urls = {}) = 0;
    /** Launch an instance of a helper that is run in a Mir Trusted
        Prompt session. The session should be created by the trusted
        helper using the Mir function ``mir_connection_create_prompt_session_sync()``.

        \param session Mir trusted prompt session
        \param urls List of URLs to passed to the untrusted helper
    */
    virtual std::shared_ptr<Instance> launch(MirPromptSession* session, std::vector<URL> urls = {}) = 0;
};

<<<<<<< HEAD
} // namespace app_launch
} // namespace ubuntu
=======
}  // namespace app_launch
}  // namespace ubuntu
>>>>>>> c350bb76

#pragma GCC visibility pop<|MERGE_RESOLUTION|>--- conflicted
+++ resolved
@@ -116,12 +116,7 @@
     virtual std::shared_ptr<Instance> launch(MirPromptSession* session, std::vector<URL> urls = {}) = 0;
 };
 
-<<<<<<< HEAD
-} // namespace app_launch
-} // namespace ubuntu
-=======
 }  // namespace app_launch
 }  // namespace ubuntu
->>>>>>> c350bb76
 
 #pragma GCC visibility pop