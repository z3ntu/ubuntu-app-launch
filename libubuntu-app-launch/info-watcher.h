--- conflicted
+++ resolved
@@ -55,24 +55,10 @@
 
 protected:
     core::Signal<const std::shared_ptr<Application>&> infoChanged_;
-<<<<<<< HEAD
     core::Signal<const std::shared_ptr<Application>&> appAdded_;
     core::Signal<const AppID&> appRemoved_;
 
-    std::weak_ptr<Registry> registry_;
-
-    std::shared_ptr<Registry> getReg()
-    {
-        auto reg = registry_.lock();
-        if (!reg)
-        {
-            throw std::runtime_error{"Unable to get registry."};
-        }
-        return reg;
-    }
-=======
     const Registry& registry_;
->>>>>>> c4275401
 };
 
 }  // namespace info_watcher
