--- conflicted
+++ resolved
@@ -18,11 +18,8 @@
  */
 
 #include "application-info-desktop.h"
-<<<<<<< HEAD
-=======
 #include "application-icon-finder.h"
 #include "registry-impl.h"
->>>>>>> ef8f15ed
 #include <cstdlib>
 
 namespace ubuntu
@@ -43,11 +40,7 @@
 
 struct NoDisplayTag;
 typedef TypeTagger<NoDisplayTag, bool> NoDisplay;
-<<<<<<< HEAD
-} // anonymous namespace
-=======
 }  // anonymous namespace
->>>>>>> ef8f15ed
 
 template <typename T>
 auto stringFromKeyfile(std::shared_ptr<GKeyFile> keyfile, const std::string& key, const std::string& exceptionText = {})
@@ -143,13 +136,8 @@
     auto results = g_key_file_get_string_list(keyfile.get(), DESKTOP_GROUP, key, nullptr, &error);
     if (error != nullptr)
     {
-<<<<<<< HEAD
-      g_error_free(error);
-      return defaultValue;
-=======
         g_error_free(error);
         return defaultValue;
->>>>>>> ef8f15ed
     }
 
     bool result = false;
@@ -166,16 +154,11 @@
     return result;
 }
 
-<<<<<<< HEAD
-Desktop::Desktop(std::shared_ptr<GKeyFile> keyfile, const std::string& basePath)
-    : _keyfile([keyfile]() {
-=======
 Desktop::Desktop(std::shared_ptr<GKeyFile> keyfile,
                  const std::string& basePath,
                  std::shared_ptr<Registry> registry,
                  bool allowNoDisplay)
     : _keyfile([keyfile, allowNoDisplay]() {
->>>>>>> ef8f15ed
         if (!keyfile)
         {
             throw std::runtime_error("Can not build a desktop application info object with a null keyfile");
@@ -184,11 +167,7 @@
         {
             throw std::runtime_error("Keyfile does not represent application type");
         }
-<<<<<<< HEAD
-        if (boolFromKeyfile<NoDisplay>(keyfile, "NoDisplay", false).value())
-=======
         if (boolFromKeyfile<NoDisplay>(keyfile, "NoDisplay", false).value() && !allowNoDisplay)
->>>>>>> ef8f15ed
         {
             throw std::runtime_error("Application is not meant to be displayed");
         }
@@ -197,12 +176,6 @@
             throw std::runtime_error("Application keyfile is hidden");
         }
         auto xdg_current_desktop = getenv("XDG_CURRENT_DESKTOP");
-<<<<<<< HEAD
-        if (stringlistFromKeyfileContains(keyfile, "NotShowIn", xdg_current_desktop, false)
-                 || !stringlistFromKeyfileContains(keyfile, "OnlyShowIn", xdg_current_desktop, true))
-        {
-            throw std::runtime_error("Application is not shown in Unity");
-=======
         if (xdg_current_desktop != nullptr)
         {
             if (stringlistFromKeyfileContains(keyfile, "NotShowIn", xdg_current_desktop, false) ||
@@ -210,7 +183,6 @@
             {
                 throw std::runtime_error("Application is not shown in Unity");
             }
->>>>>>> ef8f15ed
         }
 
         return keyfile;
