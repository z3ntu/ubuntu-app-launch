--- conflicted
+++ resolved
@@ -135,10 +135,5 @@
     defaultRegistry.reset();
 }
 
-<<<<<<< HEAD
-};  // namespace app_launch
-};  // namespace ubuntu
-=======
 }  // namespace app_launch
-}  // namespace ubuntu
->>>>>>> 8370c7bc
+}  // namespace ubuntu