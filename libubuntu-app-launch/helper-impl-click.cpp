/*
 * Copyright © 2016 Canonical Ltd.
 *
 * This program is free software: you can redistribute it and/or modify it
 * under the terms of the GNU General Public License version 3, as published
 * by the Free Software Foundation.
 *
 * This program is distributed in the hope that it will be useful, but
 * WITHOUT ANY WARRANTY; without even the implied warranties of
 * MERCHANTABILITY, SATISFACTORY QUALITY, or FITNESS FOR A PARTICULAR
 * PURPOSE.  See the GNU General Public License for more details.
 *
 * You should have received a copy of the GNU General Public License along
 * with this program.  If not, see <http://www.gnu.org/licenses/>.
 *
 * Authors:
 *     Ted Gould <ted.gould@canonical.com>
 */

#include "helper-impl-click.h"
#include "registry-impl.h"

#include "ubuntu-app-launch.h"

namespace ubuntu
{
namespace app_launch
{
namespace helper_impls
{

bool Click::hasInstances()
{
    return _registry->impl->thread.executeOnThread<bool>([this]() {
        auto instances = ubuntu_app_launch_list_helper_instances(_type.value().c_str(), ((std::string)_appid).c_str());
        auto retval = (g_strv_length(instances) != 0);

        g_strfreev(instances);

        return retval;
    });
}

class ClickInstance : public Helper::Instance
{
public: /* all one file, no one to hide from */
    AppID _appid;
    Helper::Type _type;
    std::string _instanceid;
    std::shared_ptr<Registry> _registry;

    ClickInstance(const AppID& appid,
                  const Helper::Type& type,
                  const std::string& instanceid,
                  std::shared_ptr<Registry> registry)
        : _appid(appid)
        , _type(type)
        , _instanceid(instanceid)
        , _registry(registry)
    {
    }

    bool isRunning() override
    {
        return _registry->impl->thread.executeOnThread<bool>([this]() {
            bool found = false;

            auto instances =
                ubuntu_app_launch_list_helper_instances(_type.value().c_str(), ((std::string)_appid).c_str());
            for (int i = 0; instances[i] != nullptr; i++)
            {
                if (_instanceid == std::string(instances[i]))
                {
                    found = true;
                    break;
                }
            }

            g_strfreev(instances);

            return found;
        });
    }

    void stop() override
    {
        _registry->impl->thread.executeOnThread<bool>([this]() {
            return ubuntu_app_launch_stop_multiple_helper(_type.value().c_str(), ((std::string)_appid).c_str(),
                                                          _instanceid.c_str()) == TRUE;
        });
    }
};

std::vector<std::shared_ptr<Click::Instance>> Click::instances()
{
    return _registry->impl->thread.executeOnThread<std::vector<std::shared_ptr<Click::Instance>>>(
        [this]() -> std::vector<std::shared_ptr<Click::Instance>> {
            std::vector<std::shared_ptr<Click::Instance>> vect;
            auto instances =
                ubuntu_app_launch_list_helper_instances(_type.value().c_str(), ((std::string)_appid).c_str());
            for (int i = 0; instances[i] != nullptr; i++)
            {
                auto inst = std::make_shared<ClickInstance>(_appid, _type, instances[i], _registry);
                vect.push_back(inst);
            }

            g_strfreev(instances);

            return vect;
        });
}

std::shared_ptr<gchar*> urlsToStrv(std::vector<Helper::URL> urls)
{
    if (urls.size() == 0)
    {
        return {};
    }

    auto array = g_array_new(TRUE, FALSE, sizeof(gchar*));

    for (auto url : urls)
    {
        auto str = g_strdup(url.value().c_str());
        g_array_append_val(array, str);
    }

    return std::shared_ptr<gchar*>((gchar**)g_array_free(array, FALSE), g_strfreev);
}

std::shared_ptr<Click::Instance> Click::launch(std::vector<Helper::URL> urls)
{
    auto urlstrv = urlsToStrv(urls);

    return _registry->impl->thread.executeOnThread<std::shared_ptr<Click::Instance>>([this, urlstrv]() {
        auto instanceid = ubuntu_app_launch_start_multiple_helper(_type.value().c_str(), ((std::string)_appid).c_str(),
                                                                  urlstrv.get());
        auto ret = std::make_shared<ClickInstance>(_appid, _type, instanceid, _registry);
        g_free(instanceid);
        return ret;
    });
}

std::shared_ptr<Click::Instance> Click::launch(MirPromptSession* session, std::vector<Helper::URL> urls)
{
    auto urlstrv = urlsToStrv(urls);

    return _registry->impl->thread.executeOnThread<std::shared_ptr<Click::Instance>>([this, session, urlstrv]() {
        auto instanceid = ubuntu_app_launch_start_session_helper(_type.value().c_str(), session,
                                                                 ((std::string)_appid).c_str(), urlstrv.get());

        return std::make_shared<ClickInstance>(_appid, _type, instanceid, _registry);
    });
}

std::list<std::shared_ptr<Helper>> Click::running(Helper::Type type, std::shared_ptr<Registry> registry)
{
    return registry->impl->thread.executeOnThread<std::list<std::shared_ptr<Helper>>>([type, registry]() {
        std::list<std::shared_ptr<Helper>> helpers;

        auto appidv = ubuntu_app_launch_list_helpers(type.value().c_str());
        for (int i = 0; appidv[i] != nullptr; i++)
        {
            auto helper = std::make_shared<Click>(type, AppID::parse(appidv[i]), registry);
            helpers.push_back(helper);
        }

        g_strfreev(appidv);

        return helpers;
    });
}

<<<<<<< HEAD
} // namespace helper_impl
} // namespace app_launch
} // namespace ubuntu
=======
}  // namespace helper_impl
}  // namespace app_launch
}  // namespace ubuntu
>>>>>>> c350bb76
<|MERGE_RESOLUTION|>--- conflicted
+++ resolved
@@ -171,12 +171,6 @@
     });
 }
 
-<<<<<<< HEAD
-} // namespace helper_impl
-} // namespace app_launch
-} // namespace ubuntu
-=======
 }  // namespace helper_impl
 }  // namespace app_launch
-}  // namespace ubuntu
->>>>>>> c350bb76
+}  // namespace ubuntu